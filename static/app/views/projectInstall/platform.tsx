--- conflicted
+++ resolved
@@ -178,56 +178,7 @@
           )}
 
           {this.isGettingStarted &&
-<<<<<<< HEAD
           !!organization?.features.includes('onboarding-heartbeat-footer') ? (
-=======
-            !organization.features?.includes('onboarding-heartbeat-footer') && (
-              <Projects
-                key={`${organization.slug}-${projectId}`}
-                orgId={organization.slug}
-                slugs={[projectId]}
-                passthroughPlaceholderProject={false}
-              >
-                {({projects, initiallyLoaded, fetching, fetchError}) => {
-                  const projectsLoading = !initiallyLoaded && fetching;
-                  const projectFilter =
-                    !projectsLoading && !fetchError && projects.length
-                      ? {
-                          project: (projects[0] as Project).id,
-                        }
-                      : {};
-
-                  return (
-                    <StyledButtonBar gap={1}>
-                      <Button
-                        priority="primary"
-                        busy={projectsLoading}
-                        to={{
-                          pathname: issueStreamLink,
-                          query: projectFilter,
-                          hash: '#welcome',
-                        }}
-                      >
-                        {t('Take me to Issues')}
-                      </Button>
-                      <Button
-                        busy={projectsLoading}
-                        to={{
-                          pathname: performanceOverviewLink,
-                          query: projectFilter,
-                        }}
-                      >
-                        {t('Take me to Performance')}
-                      </Button>
-                    </StyledButtonBar>
-                  );
-                }}
-              </Projects>
-            )}
-        </div>
-        {this.isGettingStarted &&
-          organization.features?.includes('onboarding-heartbeat-footer') && (
->>>>>>> 6bed7610
             <HeartbeatFooter
               projectSlug={projectId}
               route={this.props.route}
@@ -236,8 +187,8 @@
             />
           ) : (
             <Projects
-              key={`${orgId}-${projectId}`}
-              orgId={orgId}
+              key={`${organization.slug}-${projectId}`}
+              orgId={organization.slug}
               slugs={[projectId]}
               passthroughPlaceholderProject={false}
             >
