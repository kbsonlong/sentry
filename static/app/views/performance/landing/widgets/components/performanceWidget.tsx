--- conflicted
+++ resolved
@@ -44,12 +44,8 @@
       widgetDataRef.current = newWidgetData;
       setWidgetData({[props.chartSetting]: newWidgetData});
     },
-<<<<<<< HEAD
-    [setWidgetData, props.chartSetting]
-=======
     // eslint-disable-next-line react-hooks/exhaustive-deps
     [allWidgetData, setWidgetData]
->>>>>>> e43e0162
   );
   const removeWidgetDataForKey = useCallback(
     (dataKey: string) => {
@@ -59,12 +55,8 @@
       widgetDataRef.current = newWidgetData;
       setWidgetData({[props.chartSetting]: newWidgetData});
     },
-<<<<<<< HEAD
-    [setWidgetData, props.chartSetting]
-=======
     // eslint-disable-next-line react-hooks/exhaustive-deps
     [allWidgetData, setWidgetData]
->>>>>>> e43e0162
   );
   const widgetProps = {widgetData, setWidgetDataForKey, removeWidgetDataForKey};
 
