import {Fragment, useCallback, useEffect, useMemo, useRef, useState} from 'react';
import styled from '@emotion/styled';
import {mat3, vec2} from 'gl-matrix';

import {CanvasPoolManager, CanvasScheduler} from 'sentry/utils/profiling/canvasScheduler';
import {DifferentialFlamegraph} from 'sentry/utils/profiling/differentialFlamegraph';
import {Flamegraph} from 'sentry/utils/profiling/flamegraph';
import {
  useDispatchFlamegraphState,
  useFlamegraphState,
} from 'sentry/utils/profiling/flamegraph/useFlamegraphState';
import {useFlamegraphTheme} from 'sentry/utils/profiling/flamegraph/useFlamegraphTheme';
import {FlamegraphFrame} from 'sentry/utils/profiling/flamegraphFrame';
import {Rect, watchForResize} from 'sentry/utils/profiling/gl/utils';
import {FlamegraphRenderer} from 'sentry/utils/profiling/renderers/flamegraphRenderer';
import {GridRenderer} from 'sentry/utils/profiling/renderers/gridRenderer';
import {SelectedFrameRenderer} from 'sentry/utils/profiling/renderers/selectedFrameRenderer';
import {TextRenderer} from 'sentry/utils/profiling/renderers/textRenderer';
import {useMemoWithPrevious} from 'sentry/utils/useMemoWithPrevious';
import usePrevious from 'sentry/utils/usePrevious';

import {BoundTooltip} from './boundTooltip';

interface FlamegraphZoomViewProps {
  canvasPoolManager: CanvasPoolManager;
  flamegraph: Flamegraph | DifferentialFlamegraph;
  showSelectedNodeStack?: boolean;
}

function FlamegraphZoomView({
  flamegraph,
  canvasPoolManager,
}: FlamegraphZoomViewProps): React.ReactElement {
  const flamegraphTheme = useFlamegraphTheme();

  const [lastInteraction, setLastInteraction] = useState<
    'pan' | 'click' | 'zoom' | 'scroll' | null
  >(null);

  const [dispatch, {previousState, nextState}] = useDispatchFlamegraphState();

  const [flamegraphCanvasRef, setFlamegraphCanvasRef] =
    useState<HTMLCanvasElement | null>(null);
  const [flamegraphOverlayCanvasRef, setFlamegraphOverlayCanvasRef] =
    useState<HTMLCanvasElement | null>(null);

  const scheduler = useMemo(() => new CanvasScheduler(), []);

  const [flamegraphState, dispatchFlamegraphState] = useFlamegraphState();
  const [canvasBounds, setCanvasBounds] = useState<Rect>(Rect.Empty());
  const [startPanVector, setStartPanVector] = useState<vec2 | null>(null);
  const [configSpaceCursor, setConfigSpaceCursor] = useState<vec2 | null>(null);

  const flamegraphRenderer = useMemoWithPrevious<FlamegraphRenderer | null>(
    previousRenderer => {
      if (flamegraphCanvasRef) {
        const renderer = new FlamegraphRenderer(
          flamegraphCanvasRef,
          flamegraph,
          flamegraphTheme,
          vec2.fromValues(
            0,
            flamegraphTheme.SIZES.TIMELINE_HEIGHT * window.devicePixelRatio
          ),
          {draw_border: true}
        );

        // If we have previous position on the flamechart, apply it to the new renderer
        if (
          previousRenderer?.flamegraph.isEmpty &&
          !flamegraphState.position.view.isEmpty()
        ) {
          renderer.setConfigView(
            flamegraphState.position.view.withHeight(renderer.configView.height)
          );
          return renderer;
        }

        // If config spaces do not match, do nothing, this is a fresh new view
        if (!previousRenderer?.configSpace.equals(renderer.configSpace)) {
          return renderer;
        }

        if (previousRenderer?.flamegraph.profile === renderer.flamegraph.profile) {
          if (previousRenderer.flamegraph.leftHeavy !== renderer.flamegraph.leftHeavy) {
            // When the user toggles left heavy, the entire flamegraph will take
            // on a different shape. In this case, there's no obvious position
            // that can be carried over.
          } else {
            renderer.setConfigView(
              previousRenderer.configView.withHeight(renderer.configView.height)
            );
          }
        }

        return renderer;
      }
      // If we have no renderer, then the canvas is not initialize yet and we cannot initialize the renderer
      return null;
    },
    [flamegraphCanvasRef, flamegraphTheme, flamegraph, canvasPoolManager]
  );

  const textRenderer: TextRenderer | null = useMemo(() => {
    if (!flamegraphOverlayCanvasRef) {
      return null;
    }
    return new TextRenderer(flamegraphOverlayCanvasRef, flamegraph, flamegraphTheme);
  }, [flamegraphOverlayCanvasRef, flamegraph, flamegraphTheme]);

  const gridRenderer: GridRenderer | null = useMemo(() => {
    if (!flamegraphOverlayCanvasRef) {
      return null;
    }
    return new GridRenderer(
      flamegraphOverlayCanvasRef,
      flamegraphTheme,
      flamegraph.formatter
    );
  }, [flamegraphOverlayCanvasRef, flamegraph, flamegraphTheme]);

  const selectedFrameRenderer = useMemo(() => {
    if (!flamegraphOverlayCanvasRef) {
      return null;
    }
    return new SelectedFrameRenderer(flamegraphOverlayCanvasRef);
  }, [flamegraphOverlayCanvasRef]);

  const hoveredNode = useMemo(() => {
    if (!configSpaceCursor || !flamegraphRenderer) {
      return null;
    }
    return flamegraphRenderer.getHoveredNode(configSpaceCursor);
  }, [configSpaceCursor, flamegraphRenderer]);

  useEffect(() => {
    const onKeyDown = (evt: KeyboardEvent) => {
      if (!flamegraphRenderer) {
        return;
      }

      if (evt.key === 'z' && evt.metaKey) {
        const action = evt.shiftKey ? 'redo' : 'undo';

        if (action === 'undo') {
          const previousPosition = previousState?.position?.view;

          // If previous position is empty, reset the view to it's max
          if (previousPosition?.isEmpty()) {
            canvasPoolManager.dispatch('resetZoom', []);
          } else if (
            previousPosition &&
            !previousPosition?.equals(flamegraphRenderer.configView)
          ) {
            // We need to always dispatch with the height of the current view,
            // because the height may have changed due to window resizing and
            // calling it with the old height may result in the flamegraph
            // being drawn into a very small or very large area.
            canvasPoolManager.dispatch('setConfigView', [
              previousPosition.withHeight(flamegraphRenderer.configView.height),
            ]);
          }
        }

        if (action === 'redo') {
          const nextPosition = nextState?.position?.view;

          if (nextPosition && !nextPosition.equals(flamegraphRenderer.configView)) {
            // We need to always dispatch with the height of the current view,
            // because the height may have changed due to window resizing and
            // calling it with the old height may result in the flamegraph
            // being drawn into a very small or very large area.
            canvasPoolManager.dispatch('setConfigView', [
              nextPosition.withHeight(flamegraphRenderer.configView.height),
            ]);
          }
        }

        dispatchFlamegraphState({type: action});
      }
    };

    document.addEventListener('keydown', onKeyDown);

    return () => {
      document.removeEventListener('keydown', onKeyDown);
    };
  }, [
    flamegraphRenderer,
    canvasPoolManager,
    dispatchFlamegraphState,
    previousState,
    nextState,
    scheduler,
  ]);

  const previousInteraction = usePrevious(lastInteraction);
  const beforeInteractionConfigView = useRef<Rect | null>(null);
  useEffect(() => {
    if (!flamegraphRenderer) {
      return;
    }

    // Check if we are starting a new interaction
    if (previousInteraction === null && lastInteraction) {
      beforeInteractionConfigView.current = flamegraphRenderer.configView.clone();
      return;
    }

    if (
      beforeInteractionConfigView.current &&
      !beforeInteractionConfigView.current.equals(flamegraphRenderer.configView)
    ) {
      dispatch({type: 'checkpoint', payload: flamegraphRenderer.configView.clone()});
    }
  }, [lastInteraction, flamegraphRenderer, dispatch, previousInteraction]);

  useEffect(() => {
    if (!flamegraphRenderer) {
      return undefined;
    }

    const drawRectangles = () => {
      flamegraphRenderer.draw(flamegraphState.search.results);
    };

    scheduler.registerBeforeFrameCallback(drawRectangles);
    scheduler.draw();

    return () => {
      scheduler.unregisterBeforeFrameCallback(drawRectangles);
    };
  }, [scheduler, flamegraphRenderer, flamegraphState.search.results]);

  useEffect(() => {
    if (!flamegraphRenderer || !textRenderer || !gridRenderer || !selectedFrameRenderer) {
      return undefined;
    }

    const clearOverlayCanvas = () => {
      textRenderer.context.clearRect(
        0,
        0,
        textRenderer.canvas.width,
        textRenderer.canvas.height
      );
    };

    const drawSelectedFrameBorder = () => {
      if (flamegraphState.profiles.selectedNode) {
        selectedFrameRenderer.draw(
          new Rect(
            flamegraphState.profiles.selectedNode.start,
<<<<<<< HEAD
            flamegraph.inverted
              ? flamegraphRenderer.configSpace.height -
                flamegraphState.profiles.selectedNode.depth -
                1
              : flamegraphState.profiles.selectedNode.depth,
=======
            flamegraphState.profiles.selectedNode.depth,
>>>>>>> cb200942
            flamegraphState.profiles.selectedNode.end -
              flamegraphState.profiles.selectedNode.start,
            1
          ),
          {
            BORDER_COLOR: flamegraphRenderer.theme.COLORS.SELECTED_FRAME_BORDER_COLOR,
            BORDER_WIDTH: flamegraphRenderer.theme.SIZES.FRAME_BORDER_WIDTH,
          },
          flamegraphRenderer.configViewToPhysicalSpace
        );
      }

      if (hoveredNode && flamegraphState.profiles.selectedNode !== hoveredNode) {
        selectedFrameRenderer.draw(
          new Rect(
            hoveredNode.start,
            hoveredNode.depth,
            hoveredNode.end - hoveredNode.start,
            1
          ),
          {
            BORDER_COLOR: flamegraphRenderer.theme.COLORS.HOVERED_FRAME_BORDER_COLOR,
            BORDER_WIDTH: flamegraphRenderer.theme.SIZES.HOVERED_FRAME_BORDER_WIDTH,
          },
          flamegraphRenderer.configViewToPhysicalSpace
        );
      }
    };

    const drawText = () => {
      textRenderer.draw(
        flamegraphRenderer.configView,
        flamegraphRenderer.configViewToPhysicalSpace
      );
    };

    const drawGrid = () => {
      gridRenderer.draw(
        flamegraphRenderer.configView,
        flamegraphRenderer.physicalSpace,
        flamegraphRenderer.configViewToPhysicalSpace,
        flamegraphRenderer.logicalSpaceToConfigView
      );
    };

    scheduler.registerBeforeFrameCallback(clearOverlayCanvas);
    scheduler.registerBeforeFrameCallback(drawSelectedFrameBorder);
    scheduler.registerAfterFrameCallback(drawText);
    scheduler.registerAfterFrameCallback(drawGrid);

    scheduler.draw();

    return () => {
      scheduler.unregisterBeforeFrameCallback(clearOverlayCanvas);
      scheduler.unregisterBeforeFrameCallback(drawSelectedFrameBorder);
      scheduler.unregisterAfterFrameCallback(drawText);
      scheduler.unregisterAfterFrameCallback(drawGrid);
    };
  }, [
    scheduler,
    flamegraph,
    flamegraphRenderer,
    textRenderer,
    gridRenderer,
    flamegraphState.profiles.selectedNode,
    hoveredNode,
    selectedFrameRenderer,
  ]);

  useEffect(() => {
    if (!flamegraphRenderer) {
      return undefined;
    }

    const onConfigViewChange = (rect: Rect) => {
      flamegraphRenderer.setConfigView(rect);
      scheduler.draw();
    };

    const onTransformConfigView = (mat: mat3) => {
      flamegraphRenderer.transformConfigView(mat);
      scheduler.draw();
    };

    const onResetZoom = () => {
      flamegraphRenderer.resetConfigView();
      setConfigSpaceCursor(null);
      scheduler.draw();
    };

    const onZoomIntoFrame = (frame: FlamegraphFrame) => {
      flamegraphRenderer.setConfigView(
        new Rect(
          frame.start,
          frame.depth,
          frame.end - frame.start,
          flamegraphRenderer.configView.height
        )
      );

      setConfigSpaceCursor(null);
      dispatchFlamegraphState({type: 'set selected node', payload: frame});

      scheduler.draw();
    };

    scheduler.on('setConfigView', onConfigViewChange);
    scheduler.on('transformConfigView', onTransformConfigView);
    scheduler.on('resetZoom', onResetZoom);
    scheduler.on('zoomIntoFrame', onZoomIntoFrame);

    return () => {
      scheduler.off('setConfigView', onConfigViewChange);
      scheduler.off('transformConfigView', onTransformConfigView);
      scheduler.off('resetZoom', onResetZoom);
      scheduler.off('zoomIntoFrame', onZoomIntoFrame);
    };
  }, [scheduler, flamegraphRenderer, dispatchFlamegraphState]);

  useEffect(() => {
    if (!flamegraphCanvasRef || !flamegraphOverlayCanvasRef || !flamegraphRenderer) {
      return undefined;
    }

    const observer = watchForResize(
      [flamegraphCanvasRef, flamegraphOverlayCanvasRef],
      () => {
        const bounds = flamegraphOverlayCanvasRef.getBoundingClientRect();
        setCanvasBounds(new Rect(bounds.x, bounds.y, bounds.width, bounds.height));

        flamegraphRenderer.onResizeUpdateSpace();
        canvasPoolManager.dispatch('setConfigView', [flamegraphRenderer.configView]);
        scheduler.drawSync();
      }
    );
    return () => observer.disconnect();
  }, [
    canvasPoolManager,
    scheduler,
    flamegraphCanvasRef,
    flamegraphOverlayCanvasRef,
    flamegraphRenderer,
  ]);

  useEffect(() => {
    canvasPoolManager.registerScheduler(scheduler);
    return () => canvasPoolManager.unregisterScheduler(scheduler);
  }, [canvasPoolManager, scheduler]);

  const onCanvasMouseDown = useCallback(
    (evt: React.MouseEvent<HTMLCanvasElement>) => {
      if (!flamegraphRenderer) {
        return;
      }

      const logicalMousePos = vec2.fromValues(
        evt.nativeEvent.offsetX,
        evt.nativeEvent.offsetY
      );

      const physicalMousePos = vec2.scale(
        vec2.create(),
        logicalMousePos,
        window.devicePixelRatio
      );

      setLastInteraction('click');
      setStartPanVector(physicalMousePos);
    },
    [flamegraphRenderer]
  );

  const onCanvasMouseUp = useCallback(
    (evt: React.MouseEvent<HTMLCanvasElement>) => {
      evt.preventDefault();
      evt.stopPropagation();

      if (!flamegraphRenderer || !configSpaceCursor) {
        setLastInteraction(null);
        setStartPanVector(null);
        return;
      }

      // Only dispatch the zoom action if the new clicked node is not the same as the old selected node.
      // This essentialy tracks double click action on a rectangle
      if (lastInteraction === 'click') {
        if (
          hoveredNode &&
          flamegraphState.profiles.selectedNode &&
          hoveredNode === flamegraphState.profiles.selectedNode
        ) {
          canvasPoolManager.dispatch('zoomIntoFrame', [hoveredNode]);
        }
        canvasPoolManager.dispatch('selectedNode', [hoveredNode]);
        dispatchFlamegraphState({type: 'set selected node', payload: hoveredNode});
      }

      setLastInteraction(null);
      setStartPanVector(null);
    },
    [
      flamegraphRenderer,
      configSpaceCursor,
      flamegraphState.profiles.selectedNode,
      dispatchFlamegraphState,
      hoveredNode,
      canvasPoolManager,
      lastInteraction,
    ]
  );

  const onMouseDrag = useCallback(
    (evt: React.MouseEvent<HTMLCanvasElement>) => {
      if (!startPanVector || !flamegraphRenderer) {
        return;
      }

      const logicalMousePos = vec2.fromValues(
        evt.nativeEvent.offsetX,
        evt.nativeEvent.offsetY
      );

      const physicalMousePos = vec2.scale(
        vec2.create(),
        logicalMousePos,
        window.devicePixelRatio
      );

      const physicalDelta = vec2.subtract(
        vec2.create(),
        startPanVector,
        physicalMousePos
      );

      if (physicalDelta[0] === 0 && physicalDelta[1] === 0) {
        return;
      }

      const physicalToConfig = mat3.invert(
        mat3.create(),
        flamegraphRenderer.configViewToPhysicalSpace
      );
      const [m00, m01, m02, m10, m11, m12] = physicalToConfig;

      const configDelta = vec2.transformMat3(vec2.create(), physicalDelta, [
        m00,
        m01,
        m02,
        m10,
        m11,
        m12,
        0,
        0,
        0,
      ]);

      canvasPoolManager.dispatch('transformConfigView', [
        mat3.fromTranslation(mat3.create(), configDelta),
      ]);

      setStartPanVector(physicalMousePos);
    },
    [flamegraphRenderer, startPanVector, canvasPoolManager]
  );

  const onCanvasMouseMove = useCallback(
    (evt: React.MouseEvent<HTMLCanvasElement>) => {
      if (!flamegraphRenderer?.frames.length) {
        return;
      }

      const configSpaceMouse = flamegraphRenderer.getConfigSpaceCursor(
        vec2.fromValues(evt.nativeEvent.offsetX, evt.nativeEvent.offsetY)
      );

      setConfigSpaceCursor(configSpaceMouse);

      if (startPanVector) {
        onMouseDrag(evt);
        setLastInteraction('pan');
      } else {
        setLastInteraction(null);
      }
    },
    [flamegraphRenderer, setConfigSpaceCursor, onMouseDrag, startPanVector]
  );

  const onCanvasMouseLeave = useCallback(() => {
    setConfigSpaceCursor(null);
    setStartPanVector(null);
    setLastInteraction(null);
  }, []);

  const zoom = useCallback(
    (evt: WheelEvent) => {
      if (!flamegraphRenderer?.frames.length) {
        return;
      }

      const identity = mat3.identity(mat3.create());
      const scale = 1 - evt.deltaY * 0.01 * -1; // -1 to invert scale

      const mouseInConfigSpace = flamegraphRenderer.getConfigSpaceCursor(
        vec2.fromValues(evt.offsetX, evt.offsetY)
      );

      const configCenter = vec2.fromValues(
        mouseInConfigSpace[0],
        flamegraphRenderer.configView.y
      );

      const invertedConfigCenter = vec2.multiply(
        vec2.create(),
        vec2.fromValues(-1, -1),
        configCenter
      );

      const translated = mat3.translate(mat3.create(), identity, configCenter);
      const scaled = mat3.scale(mat3.create(), translated, vec2.fromValues(scale, 1));
      const translatedBack = mat3.translate(mat3.create(), scaled, invertedConfigCenter);

      canvasPoolManager.dispatch('transformConfigView', [translatedBack]);
    },
    [flamegraphRenderer, canvasPoolManager]
  );

  const scroll = useCallback(
    (evt: WheelEvent) => {
      if (!flamegraphRenderer?.frames.length) {
        return;
      }

      const physicalDelta = vec2.fromValues(evt.deltaX, evt.deltaY);
      const physicalToConfig = mat3.invert(
        mat3.create(),
        flamegraphRenderer.configViewToPhysicalSpace
      );
      const [m00, m01, m02, m10, m11, m12] = physicalToConfig;

      const configDelta = vec2.transformMat3(vec2.create(), physicalDelta, [
        m00,
        m01,
        m02,
        m10,
        m11,
        m12,
        0,
        0,
        0,
      ]);

      const translate = mat3.fromTranslation(mat3.create(), configDelta);
      canvasPoolManager.dispatch('transformConfigView', [translate]);
    },
    [flamegraphRenderer, canvasPoolManager]
  );

  useEffect(() => {
    if (!flamegraphCanvasRef) {
      return undefined;
    }

    let wheelStopTimeoutId: number | undefined;
    function onCanvasWheel(evt: WheelEvent) {
      window.clearTimeout(wheelStopTimeoutId);
      wheelStopTimeoutId = window.setTimeout(() => {
        setLastInteraction(null);
      }, 300);

      if (!flamegraphRenderer) {
        return;
      }
      evt.preventDefault();

      // When we zoom, we want to clear cursor so that any tooltips
      // rendered on the flamegraph are removed from the view
      setConfigSpaceCursor(null);

      if (evt.metaKey) {
        zoom(evt);
        setLastInteraction('zoom');
      } else {
        scroll(evt);
        setLastInteraction('scroll');
      }
    }

    flamegraphCanvasRef.addEventListener('wheel', onCanvasWheel);

    return () => {
      window.clearTimeout(wheelStopTimeoutId);
      flamegraphCanvasRef.removeEventListener('wheel', onCanvasWheel);
    };
  }, [flamegraphCanvasRef, flamegraphRenderer, zoom, scroll]);

  return (
    <Fragment>
      <Canvas
        ref={canvas => setFlamegraphCanvasRef(canvas)}
        onMouseDown={onCanvasMouseDown}
        onMouseUp={onCanvasMouseUp}
        onMouseMove={onCanvasMouseMove}
        onMouseLeave={onCanvasMouseLeave}
        style={{cursor: lastInteraction === 'pan' ? 'grab' : 'default'}}
      />
      <Canvas
        ref={canvas => setFlamegraphOverlayCanvasRef(canvas)}
        style={{
          pointerEvents: 'none',
        }}
      />
      {flamegraphRenderer ? (
        <BoundTooltip
          bounds={canvasBounds}
          cursor={configSpaceCursor}
          configViewToPhysicalSpace={flamegraphRenderer.configViewToPhysicalSpace}
        >
          {hoveredNode?.frame?.name}
        </BoundTooltip>
      ) : null}
    </Fragment>
  );
}

const Canvas = styled('canvas')`
  left: 0;
  top: 0;
  width: 100%;
  height: 100%;
  user-select: none;
  position: absolute;
`;

export {FlamegraphZoomView};<|MERGE_RESOLUTION|>--- conflicted
+++ resolved
@@ -251,15 +251,7 @@
         selectedFrameRenderer.draw(
           new Rect(
             flamegraphState.profiles.selectedNode.start,
-<<<<<<< HEAD
-            flamegraph.inverted
-              ? flamegraphRenderer.configSpace.height -
-                flamegraphState.profiles.selectedNode.depth -
-                1
-              : flamegraphState.profiles.selectedNode.depth,
-=======
             flamegraphState.profiles.selectedNode.depth,
->>>>>>> cb200942
             flamegraphState.profiles.selectedNode.end -
               flamegraphState.profiles.selectedNode.start,
             1
