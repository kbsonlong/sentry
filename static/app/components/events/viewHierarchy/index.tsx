--- conflicted
+++ resolved
@@ -242,11 +242,7 @@
 `;
 
 const ScrollContainer = styled('div')`
-<<<<<<< HEAD
-  padding: 0 ${space(1.5)};
-=======
   padding: 0 ${space(1.5)} ${space(1.5)} ${space(1.5)};
->>>>>>> 51225f5e
 `;
 
 const RenderedItemsContainer = styled('div')`
@@ -276,13 +272,6 @@
   );
 `;
 
-<<<<<<< HEAD
-=======
-const GhostRow = styled('div')`
-  top: 0;
-`;
-
->>>>>>> 51225f5e
 const EmptyStateContainer = styled('div')`
   border: 1px solid ${p => p.theme.gray100};
   border-radius: ${p => p.theme.borderRadius};
