import {memo} from 'react';
import styled from '@emotion/styled';

import Highlight from 'sentry/components/highlight';
import Tag, {Background} from 'sentry/components/tag';
import {t} from 'sentry/locale';
import {BreadcrumbLevelType} from 'sentry/types/breadcrumbs';

type Props = {
  level: BreadcrumbLevelType;
  searchTerm?: string;
};

const Level = memo(function Level({level, searchTerm = ''}: Props) {
  switch (level) {
    case BreadcrumbLevelType.FATAL:
      return (
        <LevelTag type="error">
          <Highlight text={searchTerm}>{t('Fatal')}</Highlight>
        </LevelTag>
      );
    case BreadcrumbLevelType.ERROR:
      return (
        <LevelTag type="error">
          <Highlight text={searchTerm}>{t('Error')}</Highlight>
        </LevelTag>
      );
    case BreadcrumbLevelType.INFO:
      return (
        <LevelTag type="info">
          <Highlight text={searchTerm}>{t('Info')}</Highlight>
        </LevelTag>
      );
    case BreadcrumbLevelType.WARNING:
      return (
        <LevelTag type="warning">
          <Highlight text={searchTerm}>{t('Warning')}</Highlight>
        </LevelTag>
      );
    default:
      return (
        <LevelTag>
          <Highlight text={searchTerm}>{level || t('Undefined')}</Highlight>
        </LevelTag>
      );
  }
});

export default Level;

const LevelTag = styled(Tag)`
  display: flex;
  align-items: center;
<<<<<<< HEAD
=======
  ${Background} {
    /** Same height as menu item labels, to prevent vertical cropping */
    height: calc(${p => p.theme.fontSizeMedium} * 1.4);
    overflow: hidden;
  }
>>>>>>> da753f30
`;<|MERGE_RESOLUTION|>--- conflicted
+++ resolved
@@ -2,7 +2,7 @@
 import styled from '@emotion/styled';
 
 import Highlight from 'sentry/components/highlight';
-import Tag, {Background} from 'sentry/components/tag';
+import Tag from 'sentry/components/tag';
 import {t} from 'sentry/locale';
 import {BreadcrumbLevelType} from 'sentry/types/breadcrumbs';
 
@@ -51,12 +51,4 @@
 const LevelTag = styled(Tag)`
   display: flex;
   align-items: center;
-<<<<<<< HEAD
-=======
-  ${Background} {
-    /** Same height as menu item labels, to prevent vertical cropping */
-    height: calc(${p => p.theme.fontSizeMedium} * 1.4);
-    overflow: hidden;
-  }
->>>>>>> da753f30
 `;