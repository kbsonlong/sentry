from __future__ import annotations

from collections import defaultdict
from dataclasses import dataclass
from enum import Enum
<<<<<<< HEAD
from typing import TYPE_CHECKING, Any, Dict, Optional, Set, Type

from django.conf import settings

from sentry import features
from sentry.features.exceptions import FeatureNotRegistered
from sentry.utils import metrics, redis

if TYPE_CHECKING:
    from sentry.models import Organization, Project
    from sentry.utils.performance_issues.performance_detection import PerformanceProblem
=======
from typing import Any, Dict, Optional, Set, Type
>>>>>>> 209c4b20


class GroupCategory(Enum):
    ERROR = 1
    PERFORMANCE = 2
    PROFILE = 3


GROUP_CATEGORIES_CUSTOM_EMAIL = (GroupCategory.ERROR, GroupCategory.PERFORMANCE)
# GroupCategories which have customized email templates. If not included here, will fall back to a generic template.

_group_type_registry: Dict[int, Type[GroupType]] = {}
_slug_lookup: Dict[str, Type[GroupType]] = {}
_category_lookup: Dict[int, Set[int]] = defaultdict(set)
DEFAULT_IGNORE_LIMIT: int = 3
DEFAULT_EXPIRY_TIME: int = 60 * 60 * 24


@dataclass(frozen=True)
class NoiseConfig:
    ignore_limit: int = DEFAULT_IGNORE_LIMIT
    expiry_time: int = DEFAULT_EXPIRY_TIME


@dataclass(frozen=True)
class GroupPolicy:
    feature: Optional[str] = None  # should be in the format "organizations:name-of-feature"
    limited_access: Optional[NoiseConfig] = None
    early_access: Optional[NoiseConfig] = None
    general_access: NoiseConfig = NoiseConfig()


@dataclass(frozen=True)
class GroupType:
    type_id: int
    slug: str
    description: str
    category: int
    ignore_limit: int = DEFAULT_IGNORE_LIMIT
    group_policy: Optional[GroupPolicy] = None

    def __init_subclass__(cls: Type[GroupType], **kwargs: Any) -> None:
        super().__init_subclass__(**kwargs)
        if _group_type_registry.get(cls.type_id):
            raise ValueError(
                f"A group type with the type_id {cls.type_id} has already been registered."
            )
        _group_type_registry[cls.type_id] = cls
        _slug_lookup[cls.slug] = cls
        _category_lookup[cls.category].add(cls.type_id)

    def __post_init__(self) -> None:
        valid_categories = [category.value for category in GroupCategory]
        if self.category not in valid_categories:
            raise ValueError(f"Category must be one of {valid_categories} from GroupCategory.")

        # ensure that noise config ignore limits only increase with rollouts
        # use a ratio of ignore limit to expiry time to allow for greater flexibility
        if self.group_policy:
            group_policy = self.group_policy

            if group_policy.feature:
                try:
                    features.get(group_policy.feature, None)
                except FeatureNotRegistered:
                    raise ValueError(f"Feature {group_policy.feature} is not registered")

            prev_ignore_limit_ratio = 0.0
            if group_policy.limited_access:
                prev_ignore_limit_ratio = (
                    group_policy.limited_access.ignore_limit
                    / group_policy.limited_access.expiry_time
                )

            if group_policy.early_access:
                early_access_ratio = (
                    group_policy.early_access.ignore_limit / group_policy.early_access.expiry_time
                )
                if early_access_ratio < prev_ignore_limit_ratio:
                    raise ValueError(
                        "Early Access ignore limit ratio must be greater than Limited Access ignore limit ratio"
                    )
                prev_ignore_limit_ratio = early_access_ratio

            general_access_ratio = (
                group_policy.general_access.ignore_limit / group_policy.general_access.expiry_time
            )
            if general_access_ratio < prev_ignore_limit_ratio:
                raise ValueError(
                    "General Access ignore limit ratio must be greater than Early Access and Limited Access ignore limit ratios"
                )


def get_noise_config(
    grouptype: Type[GroupType], organization: Organization
) -> Optional[NoiseConfig]:
    group_policy = grouptype.group_policy
    if not group_policy:
        return None

    if (
        group_policy.feature
        and features.has(group_policy.feature, organization, actor=None)
        and group_policy.limited_access
    ):
        return group_policy.limited_access

    if organization.flags.early_adopter and group_policy.early_access:
        return group_policy.early_access

    return group_policy.general_access


def get_all_group_type_ids() -> Set[int]:
    return {type.type_id for type in _group_type_registry.values()}


def get_group_types_by_category(category: int) -> Set[int]:
    return _category_lookup[category]


def get_group_type_by_slug(slug: str) -> Optional[Type[GroupType]]:
    if slug not in _slug_lookup:
        return None
    return _slug_lookup[slug]


def get_group_type_by_type_id(id: int) -> Type[GroupType]:
    if id not in _group_type_registry:
        raise ValueError(f"No group type with the id {id} is registered.")
    return _group_type_registry[id]


@dataclass(frozen=True)
class ErrorGroupType(GroupType):
    type_id = 1
    slug = "error"
    description = "Error"
    category = GroupCategory.ERROR.value
    ignore_limit = 0


@dataclass(frozen=True)
class PerformanceSlowDBQueryGroupType(GroupType):
    type_id = 1001
    slug = "performance_slow_db_query"
    description = "Slow DB Query"
    category = GroupCategory.PERFORMANCE.value
    ignore_limit = 100
    group_policy = GroupPolicy(
        feature="organizations:performance-slow-db-issue",
        general_access=NoiseConfig(ignore_limit=100),
    )


@dataclass(frozen=True)
class PerformanceRenderBlockingAssetSpanGroupType(GroupType):
    type_id = 1004
    slug = "performance_render_blocking_asset_span"
    description = "Large Render Blocking Asset"
    category = GroupCategory.PERFORMANCE.value
    group_policy = GroupPolicy(
        feature="organizations:performance-issues-render-blocking-assets-detector"
    )


@dataclass(frozen=True)
class PerformanceNPlusOneGroupType(GroupType):
    type_id = 1006
    slug = "performance_n_plus_one_db_queries"
    description = "N+1 Query"
    category = GroupCategory.PERFORMANCE.value
    group_policy = GroupPolicy(feature="performance.issues.n_plus_one_db")


@dataclass(frozen=True)
class PerformanceConsecutiveDBQueriesGroupType(GroupType):
    type_id = 1007
    slug = "performance_consecutive_db_queries"
    description = "Consecutive DB Queries"
    category = GroupCategory.PERFORMANCE.value
    ignore_limit = 15
    group_policy = GroupPolicy(
        feature="organizations:performance-consecutive-db-issue",
        general_access=NoiseConfig(ignore_limit=15),
    )


@dataclass(frozen=True)
class PerformanceFileIOMainThreadGroupType(GroupType):
    type_id = 1008
    slug = "performance_file_io_main_thread"
    description = "File IO on Main Thread"
    category = GroupCategory.PERFORMANCE.value
    group_policy = GroupPolicy(feature="organizations:performance-file-io-main-thread-detector")


@dataclass(frozen=True)
class PerformanceNPlusOneAPICallsGroupType(GroupType):
    type_id = 1010
    slug = "performance_n_plus_one_api_calls"
    description = "N+1 API Call"
    category = GroupCategory.PERFORMANCE.value
    group_policy = GroupPolicy(feature="organizations:performance-n-plus-one-api-calls-detector")


@dataclass(frozen=True)
class PerformanceMNPlusOneDBQueriesGroupType(GroupType):
    type_id = 1011
    slug = "performance_m_n_plus_one_db_queries"
    description = "MN+1 Query"
    category = GroupCategory.PERFORMANCE.value
    group_policy = GroupPolicy(feature="organizations:performance-issues-m-n-plus-one-db-detector")


@dataclass(frozen=True)
class PerformanceUncompressedAssetsGroupType(GroupType):
    type_id = 1012
    slug = "performance_uncompressed_assets"
    description = "Uncompressed Asset"
    category = GroupCategory.PERFORMANCE.value
    ignore_limit = 100
    group_policy = GroupPolicy(
        feature="organizations:performance-issues-compressed-assets-detector",
        general_access=NoiseConfig(ignore_limit=100),
    )


@dataclass(frozen=True)
class ProfileBlockedThreadGroupType(GroupType):
    type_id = 2000
    slug = "profile_blocked_thread"
    description = "Blocked Thread"
    category = GroupCategory.PROFILE.value


@dataclass(frozen=True)
class ProfileFileIOGroupType(GroupType):
    type_id = 2001
    slug = "profile_file_io_main_thread"
    description = "File I/O on Main Thread"
    category = GroupCategory.PROFILE.value


@dataclass(frozen=True)
class ProfileImageDecodeGroupType(GroupType):
    type_id = 2002
    slug = "profile_image_decode_main_thread"
    description = "Image Decoding on Main Thread"
    category = GroupCategory.PROFILE.value


@dataclass(frozen=True)
class ProfileJSONDecodeType(GroupType):
    type_id = 2003
    slug = "profile_json_decode_main_thread"
    description = "JSON Decoding on Main Thread"
    category = GroupCategory.PROFILE.value


def reduce_noise(
    new_grouphashes: Set[str],
    performance_problems_by_hash: Dict[str, PerformanceProblem],
    project: Project,
) -> Set[str]:

    groups_to_ignore = set()
    cluster_key = settings.SENTRY_PERFORMANCE_ISSUES_RATE_LIMITER_OPTIONS.get("cluster", "default")
    client = redis.redis_clusters.get(cluster_key)

    for new_grouphash in new_grouphashes:
        group_type = performance_problems_by_hash[new_grouphash].type
        noise_config = get_noise_config(group_type, project.organization)
        if not noise_config:
            continue

        ignore_limit, expiry_time = noise_config.ignore_limit, noise_config.expiry_time

        if ignore_limit and not should_create_group(
            client, new_grouphash, group_type, ignore_limit, expiry_time, project
        ):
            groups_to_ignore.add(new_grouphash)

    new_grouphashes = new_grouphashes - groups_to_ignore
    return new_grouphashes


@metrics.wraps("group_policy.should_create_group", sample_rate=1.0)
def should_create_group(
    client: Any,
    grouphash: str,
    grouptype: GroupType,
    ignore_limit: int,
    expiry_time: int,
    project: Project,
) -> bool:
    key = f"grouphash:{grouphash}:{project.id}"
    times_seen = client.incr(key)

    over_threshold = times_seen >= ignore_limit

    # TODO also log access level of org

    metrics.incr(
        "group_policy.should_create_group.threshold",
        tags={
            "over_threshold": over_threshold,
            "group_type": grouptype.slug,
        },
        sample_rate=1.0,
    )

    if over_threshold:
        client.delete(grouphash)
        return True
    else:
        client.expire(key, expiry_time)
        return False<|MERGE_RESOLUTION|>--- conflicted
+++ resolved
@@ -3,7 +3,6 @@
 from collections import defaultdict
 from dataclasses import dataclass
 from enum import Enum
-<<<<<<< HEAD
 from typing import TYPE_CHECKING, Any, Dict, Optional, Set, Type
 
 from django.conf import settings
@@ -15,9 +14,6 @@
 if TYPE_CHECKING:
     from sentry.models import Organization, Project
     from sentry.utils.performance_issues.performance_detection import PerformanceProblem
-=======
-from typing import Any, Dict, Optional, Set, Type
->>>>>>> 209c4b20
 
 
 class GroupCategory(Enum):
