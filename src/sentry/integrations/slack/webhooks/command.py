--- conflicted
+++ resolved
@@ -36,11 +36,7 @@
     """Check if a Slack channel already has a team linked to it"""
     # Explicitly typing to satisfy mypy.
     is_linked: bool = ExternalActor.objects.filter(
-<<<<<<< HEAD
-        organization=organization,
-=======
         organization_id=organization.id,
->>>>>>> e5996a24
         integration_id=slack_request.integration.id,
         provider=ExternalProviders.SLACK.value,
         external_name=slack_request.channel_name,
