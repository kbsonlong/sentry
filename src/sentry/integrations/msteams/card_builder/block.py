from __future__ import annotations

from enum import Enum
<<<<<<< HEAD
from typing import TYPE_CHECKING, Any, Sequence, Tuple
=======
from typing import TYPE_CHECKING, Any
>>>>>>> 5fde7e80

# Prevent circular imports for the time being, till functionality is
# moved out of card_builder/__init__.py where types are defined.
if TYPE_CHECKING:
    from sentry.integrations.msteams.card_builder import (
        Action,
        Block,
        ColumnBlock,
        ColumnSetBlock,
        ContainerBlock,
        ImageBlock,
        InputChoiceSetBlock,
        ItemBlock,
        TextBlock,
        ActionSet,
    )

from sentry.utils.assets import get_asset_url
from sentry.utils.http import absolute_uri

SENTRY_ICON_URL = "images/sentry-glyph-black.png"

# NOTE: The classes below need to inherit from `str` as well to be serialized correctly.
# `TextSize.SMALL` has to serialized to `Small`, if not inheriting from `str` it would be
# serialized into something like `<TextSize.SMALL: 'Small'>`.


class TextSize(str, Enum):
    SMALL = "Small"
    MEDIUM = "Medium"
    LARGE = "Large"


class TextWeight(str, Enum):
    BOLDER = "Bolder"
    LIGHTER = "Lighter"


class ImageSize(str, Enum):
    SMALL = "Small"
    MEDIUM = "Medium"
    LARGE = "Large"
    AUTO = "Auto"
    STRECH = "Strech"


class ActionType(str, Enum):
    OPEN_URL = "Action.OpenUrl"
    SUBMIT = "Action.Submit"
    SHOW_CARD = "Action.ShowCard"


class ColumnWidth(str, Enum):
    STRECH = "strech"
    AUTO = "auto"


class VerticalContentAlignment(str, Enum):
    CENTER = "Center"


REQUIRED_ACTION_PARAM = {
    ActionType.OPEN_URL: "url",
    ActionType.SUBMIT: "data",
    ActionType.SHOW_CARD: "card",
}


def create_text_block(text: str, **kwargs: str | bool) -> TextBlock:
    return {
        "type": "TextBlock",
        "text": text,
        "wrap": True,
        **kwargs,
    }


def create_logo_block(**kwargs: str) -> ImageBlock:
    # Default size if no size is given
    if "height" not in kwargs:
        kwargs["size"] = ImageSize.MEDIUM

    return create_image_block(get_asset_url("sentry", SENTRY_ICON_URL), **kwargs)


def create_image_block(url: str, **kwargs: str) -> ImageBlock:
    return {
        "type": "Image",
        "url": absolute_uri(url),
        **kwargs,
    }


def create_column_block(item: ItemBlock, **kwargs: Any) -> ColumnBlock:
    kwargs["width"] = kwargs.get("width", ColumnWidth.AUTO)

    if isinstance(item, str):
        item = create_text_block(item)

    return {
        "type": "Column",
        "items": [item],
        **kwargs,
    }


def ensure_column_block(item: ItemBlock | ColumnBlock) -> ColumnBlock:
    if isinstance(item, dict) and "Column" == item.get("type", ""):
        return item

    item: ItemBlock = item

    return create_column_block(item)


def create_column_set_block(*columns: ItemBlock | ColumnBlock) -> ColumnSetBlock:
    return {
        "type": "ColumnSet",
        "columns": [ensure_column_block(column) for column in columns],
    }


def create_action_block(action_type: ActionType, title: str, **kwargs: Any) -> Action:
    param = REQUIRED_ACTION_PARAM[action_type]

    return {
        "type": action_type,
        "title": title,
        param: kwargs[param],
    }


def create_action_set_block(*actions: Action) -> ActionSet:
    return {"type": "ActionSet", "actions": list(actions)}


def create_container_block(*items: Block) -> ContainerBlock:
    return {"type": "Container", "items": list(items)}


def create_input_choice_set_block(
    id: str, choices: Sequence[Tuple[str, Any]], default_choice: Any
) -> InputChoiceSetBlock:
    default_choice_arg = {"value": default_choice} if default_choice else {}

    return {
        "type": "Input.ChoiceSet",
        "id": id,
        "choices": [{"title": title, "value": value} for title, value in choices],
        **default_choice_arg,
    }<|MERGE_RESOLUTION|>--- conflicted
+++ resolved
@@ -1,11 +1,7 @@
 from __future__ import annotations
 
 from enum import Enum
-<<<<<<< HEAD
 from typing import TYPE_CHECKING, Any, Sequence, Tuple
-=======
-from typing import TYPE_CHECKING, Any
->>>>>>> 5fde7e80
 
 # Prevent circular imports for the time being, till functionality is
 # moved out of card_builder/__init__.py where types are defined.
