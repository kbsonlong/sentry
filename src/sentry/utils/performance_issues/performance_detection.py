--- conflicted
+++ resolved
@@ -212,11 +212,7 @@
             # time saved by running all queries in parallel
             "min_time_saved": 100,  # ms
             # ratio between time saved and total db span durations
-<<<<<<< HEAD
-            "min_time_saved_ratio": 0.1,  # ms
-=======
             "min_time_saved_ratio": 0.1,
->>>>>>> 79f99a9b
             # The minimum duration of a single independent span in ms, used to prevent scenarios with a ton of small spans
             "span_duration_threshold": 30,  # ms
             "consecutive_count_threshold": 2,
@@ -592,18 +588,12 @@
         total_time = self._sum_span_duration(self.consecutive_db_spans)
 
         exceeds_time_saved_threshold = time_saved >= self.settings.get("min_time_saved")
-<<<<<<< HEAD
-        exceeds_time_saved_threshold_ratio = time_saved / total_time >= self.settings.get(
-            "min_time_saved_ratio"
-        )
-=======
 
         exceeds_time_saved_threshold_ratio = False
         if total_time > 0:
             exceeds_time_saved_threshold_ratio = time_saved / total_time >= self.settings.get(
                 "min_time_saved_ratio"
             )
->>>>>>> 79f99a9b
 
         if (
             exceeds_count_threshold
