from __future__ import annotations

from typing import Any, Mapping

import requests
from django.http import HttpResponse, JsonResponse
from django.utils.functional import cached_property
from requests import Response

from sentry.shared_integrations.exceptions import UnsupportedResponseType
from sentry.utils import json


class BaseApiResponse:
    text = ""

    def __init__(
        self,
        headers: Mapping[str, str] | None = None,
        status_code: int | None = None,
    ) -> None:
        self.headers = headers
        self.status_code = status_code

    def __repr__(self) -> str:
        name = type(self).__name__
        code = self.status_code
        content_type = (self.headers or {}).get("Content-Type", "")
        return f"<{name}: code={code}, content_type={content_type}>"

    @property
    def json(self) -> Any:
        raise NotImplementedError

    @property
    def body(self) -> Any:
        return self.json

    @cached_property  # type: ignore
    def rel(self) -> Mapping[str, str]:
        link_header = (self.headers or {}).get("Link", "")
        parsed_links = requests.utils.parse_header_links(link_header)
        return {item["rel"]: item["url"] for item in parsed_links}

    def to_http_response(self) -> HttpResponse:
        """
<<<<<<< HEAD
        These response types to not inherit from HttpResponse, meaning Django might throw
        internal library errors when interacting with these responses in middleware. This method
        returns an HttpResponse equivalent of the request.
=======
        These response types do not inherit from HttpResponse, meaning Django might throw
        internal library errors when interacting with these objects in middleware. This method
        returns an HttpResponse/JsonResponse equivalent of the request.
>>>>>>> 8124b516
        """
        response = (
            JsonResponse(self.body)
            if (self.headers or {}).get("Content-Type") == "application/json"
            else HttpResponse(self.body)
        )
        response.headers = self.headers
        return response

    @classmethod
    def from_response(
        cls,
        response: Response,
        allow_text: bool = False,
        ignore_webhook_errors: bool = False,
    ) -> BaseApiResponse:
        from sentry.shared_integrations.response import (
            MappingApiResponse,
            SequenceApiResponse,
            TextApiResponse,
            XmlApiResponse,
        )

        if response.request.method == "HEAD":
            return BaseApiResponse(response.headers, response.status_code)
        # XXX(dcramer): this doesnt handle leading spaces, but they're not common
        # paths so its ok
        if response.text.startswith("<?xml"):
            return XmlApiResponse(response.text, response.headers, response.status_code)
        elif response.text.startswith("<"):
            if not allow_text:
                raise ValueError(f"Not a valid response type: {response.text[:128]}")
            elif ignore_webhook_errors and response.status_code >= 400:
                return BaseApiResponse()
            elif response.status_code < 200 or response.status_code >= 400:
                raise ValueError(
                    f"Received unexpected plaintext response for code {response.status_code}"
                )
            return TextApiResponse(response.text, response.headers, response.status_code)

        # Some APIs will return JSON with an invalid content-type, so we try
        # to decode it anyways
        if "application/json" not in response.headers.get("Content-Type", ""):
            try:
                data = json.loads(response.text)
            except (TypeError, ValueError):
                if allow_text:
                    return TextApiResponse(response.text, response.headers, response.status_code)
                raise UnsupportedResponseType(
                    response.headers.get("Content-Type", ""), response.status_code
                )
        elif response.text == "":
            return TextApiResponse(response.text, response.headers, response.status_code)
        else:
            data = json.loads(response.text)

        if isinstance(data, dict):
            return MappingApiResponse(data, response.headers, response.status_code)
        elif isinstance(data, (list, tuple)):
            return SequenceApiResponse(data, response.headers, response.status_code)
        elif ignore_webhook_errors:
            return BaseApiResponse(response.headers, response.status_code)
        else:
            raise NotImplementedError<|MERGE_RESOLUTION|>--- conflicted
+++ resolved
@@ -44,15 +44,9 @@
 
     def to_http_response(self) -> HttpResponse:
         """
-<<<<<<< HEAD
-        These response types to not inherit from HttpResponse, meaning Django might throw
-        internal library errors when interacting with these responses in middleware. This method
-        returns an HttpResponse equivalent of the request.
-=======
         These response types do not inherit from HttpResponse, meaning Django might throw
         internal library errors when interacting with these objects in middleware. This method
         returns an HttpResponse/JsonResponse equivalent of the request.
->>>>>>> 8124b516
         """
         response = (
             JsonResponse(self.body)
