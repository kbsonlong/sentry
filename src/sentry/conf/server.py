"""
These settings act as the default (base) settings for the Sentry-provided web-server
"""
import os
import os.path
import platform
import re
import socket
import sys
import tempfile
from datetime import datetime, timedelta
from typing import Any, Dict, Iterable, Mapping, Tuple
from urllib.parse import urlparse

import sentry
from sentry.types.region import Region
from sentry.utils.celery import crontab_with_minute_jitter
from sentry.utils.types import type_from_value


def gettext_noop(s):
    return s


socket.setdefaulttimeout(5)


def env(key, default="", type=None):
    """
    Extract an environment variable for use in configuration

    :param key: The environment variable to be extracted.
    :param default: The value to be returned if `key` is not found.
    :param type: The type of the returned object (defaults to the type of `default`).
    :return: The environment variable if it exists, else `default`.
    """

    # First check an internal cache, so we can `pop` multiple times
    # without actually losing the value.
    try:
        rv = env._cache[key]
    except KeyError:
        if "SENTRY_RUNNING_UWSGI" in os.environ:
            # We do this so when the process forks off into uwsgi
            # we want to actually be popping off values. This is so that
            # at runtime, the variables aren't actually available.
            fn = os.environ.pop
        else:
            fn = os.environ.__getitem__

        try:
            rv = fn(key)
            env._cache[key] = rv
        except KeyError:
            rv = default

    if type is None:
        type = type_from_value(default)

    return type(rv)


env._cache = {}

ENVIRONMENT = os.environ.get("SENTRY_ENVIRONMENT", "production")

IS_DEV = ENVIRONMENT == "development"

DEBUG = IS_DEV

ADMIN_ENABLED = DEBUG

ADMINS = ()

# Hosts that are considered in the same network (including VPNs).
INTERNAL_IPS = ()

# List of IP subnets which should not be accessible
SENTRY_DISALLOWED_IPS = ()

# When resolving DNS for external sources (source map fetching, webhooks, etc),
# ensure that domains are fully resolved first to avoid poking internal
# search domains.
SENTRY_ENSURE_FQDN = False

# Hosts that are allowed to use system token authentication.
# http://en.wikipedia.org/wiki/Reserved_IP_addresses
INTERNAL_SYSTEM_IPS = (
    "0.0.0.0/8",
    "10.0.0.0/8",
    "100.64.0.0/10",
    "127.0.0.0/8",
    "169.254.0.0/16",
    "172.16.0.0/12",
    "192.0.0.0/29",
    "192.0.2.0/24",
    "192.88.99.0/24",
    "192.168.0.0/16",
    "198.18.0.0/15",
    "198.51.100.0/24",
    "224.0.0.0/4",
    "240.0.0.0/4",
    "255.255.255.255/32",
)

MANAGERS = ADMINS

APPEND_SLASH = True

PROJECT_ROOT = os.path.normpath(os.path.join(os.path.dirname(__file__), os.pardir))

# XXX(dcramer): handle case when we've installed from source vs just running
# this straight out of the repository
if "site-packages" in __file__:
    NODE_MODULES_ROOT = os.path.join(PROJECT_ROOT, "node_modules")
else:
    NODE_MODULES_ROOT = os.path.join(PROJECT_ROOT, os.pardir, os.pardir, "node_modules")

NODE_MODULES_ROOT = os.path.normpath(NODE_MODULES_ROOT)

DEVSERVICES_CONFIG_DIR = os.path.normpath(
    os.path.join(PROJECT_ROOT, os.pardir, os.pardir, "config")
)

SENTRY_DISTRIBUTED_CLICKHOUSE_TABLES = False

RELAY_CONFIG_DIR = os.path.join(DEVSERVICES_CONFIG_DIR, "relay")

SYMBOLICATOR_CONFIG_DIR = os.path.join(DEVSERVICES_CONFIG_DIR, "symbolicator")

# XXX(epurkhiser): The generated chartucterie config.js file will be stored
# here. This directory may not exist until that file is generated.
CHARTCUTERIE_CONFIG_DIR = os.path.join(DEVSERVICES_CONFIG_DIR, "chartcuterie")

CDC_CONFIG_DIR = os.path.join(DEVSERVICES_CONFIG_DIR, "cdc")

sys.path.insert(0, os.path.normpath(os.path.join(PROJECT_ROOT, os.pardir)))

DATABASES = {
    "default": {
        "ENGINE": "sentry.db.postgres",
        "NAME": "sentry",
        "USER": "postgres",
        "PASSWORD": "",
        "HOST": "127.0.0.1",
        "PORT": "",
        "AUTOCOMMIT": True,
        "ATOMIC_REQUESTS": False,
    }
}

if "DATABASE_URL" in os.environ:
    url = urlparse(os.environ["DATABASE_URL"])

    # Ensure default database exists.
    DATABASES["default"] = DATABASES.get("default", {})

    # Update with environment configuration.
    DATABASES["default"].update(
        {
            "NAME": url.path[1:],
            "USER": url.username,
            "PASSWORD": url.password,
            "HOST": url.hostname,
            "PORT": url.port,
        }
    )
    if url.scheme == "postgres":
        DATABASES["default"]["ENGINE"] = "sentry.db.postgres"

# This should always be UTC.
TIME_ZONE = "UTC"

# Language code for this installation. All choices can be found here:
# http://www.i18nguy.com/unicode/language-identifiers.html
LANGUAGE_CODE = "en-us"

LANGUAGES = (
    ("af", gettext_noop("Afrikaans")),
    ("ar", gettext_noop("Arabic")),
    ("az", gettext_noop("Azerbaijani")),
    ("bg", gettext_noop("Bulgarian")),
    ("be", gettext_noop("Belarusian")),
    ("bn", gettext_noop("Bengali")),
    ("br", gettext_noop("Breton")),
    ("bs", gettext_noop("Bosnian")),
    ("ca", gettext_noop("Catalan")),
    ("cs", gettext_noop("Czech")),
    ("cy", gettext_noop("Welsh")),
    ("da", gettext_noop("Danish")),
    ("de", gettext_noop("German")),
    ("el", gettext_noop("Greek")),
    ("en", gettext_noop("English")),
    ("eo", gettext_noop("Esperanto")),
    ("es", gettext_noop("Spanish")),
    ("et", gettext_noop("Estonian")),
    ("eu", gettext_noop("Basque")),
    ("fa", gettext_noop("Persian")),
    ("fi", gettext_noop("Finnish")),
    ("fr", gettext_noop("French")),
    ("ga", gettext_noop("Irish")),
    ("gl", gettext_noop("Galician")),
    ("he", gettext_noop("Hebrew")),
    ("hi", gettext_noop("Hindi")),
    ("hr", gettext_noop("Croatian")),
    ("hu", gettext_noop("Hungarian")),
    ("ia", gettext_noop("Interlingua")),
    ("id", gettext_noop("Indonesian")),
    ("is", gettext_noop("Icelandic")),
    ("it", gettext_noop("Italian")),
    ("ja", gettext_noop("Japanese")),
    ("ka", gettext_noop("Georgian")),
    ("kk", gettext_noop("Kazakh")),
    ("km", gettext_noop("Khmer")),
    ("kn", gettext_noop("Kannada")),
    ("ko", gettext_noop("Korean")),
    ("lb", gettext_noop("Luxembourgish")),
    ("lt", gettext_noop("Lithuanian")),
    ("lv", gettext_noop("Latvian")),
    ("mk", gettext_noop("Macedonian")),
    ("ml", gettext_noop("Malayalam")),
    ("mn", gettext_noop("Mongolian")),
    ("my", gettext_noop("Burmese")),
    ("nb", gettext_noop("Norwegian Bokmal")),
    ("ne", gettext_noop("Nepali")),
    ("nl", gettext_noop("Dutch")),
    ("nn", gettext_noop("Norwegian Nynorsk")),
    ("os", gettext_noop("Ossetic")),
    ("pa", gettext_noop("Punjabi")),
    ("pl", gettext_noop("Polish")),
    ("pt", gettext_noop("Portuguese")),
    ("pt-br", gettext_noop("Brazilian Portuguese")),
    ("ro", gettext_noop("Romanian")),
    ("ru", gettext_noop("Russian")),
    ("sk", gettext_noop("Slovak")),
    ("sl", gettext_noop("Slovenian")),
    ("sq", gettext_noop("Albanian")),
    ("sr", gettext_noop("Serbian")),
    ("sv-se", gettext_noop("Swedish")),
    ("sw", gettext_noop("Swahili")),
    ("ta", gettext_noop("Tamil")),
    ("te", gettext_noop("Telugu")),
    ("th", gettext_noop("Thai")),
    ("tr", gettext_noop("Turkish")),
    ("tt", gettext_noop("Tatar")),
    ("udm", gettext_noop("Udmurt")),
    ("uk", gettext_noop("Ukrainian")),
    ("ur", gettext_noop("Urdu")),
    ("vi", gettext_noop("Vietnamese")),
    ("zh-cn", gettext_noop("Simplified Chinese")),
    ("zh-tw", gettext_noop("Traditional Chinese")),
)

from .locale import CATALOGS

LANGUAGES = tuple((code, name) for code, name in LANGUAGES if code in CATALOGS)

SUPPORTED_LANGUAGES = frozenset(CATALOGS)

SITE_ID = 1

# If you set this to False, Django will make some optimizations so as not
# to load the internationalization machinery.
USE_I18N = True

# If you set this to False, Django will not format dates, numbers and
# calendars according to the current locale
USE_L10N = True

USE_TZ = True

# CAVEAT: If you're adding a middleware that modifies a response's content,
# and appears before CommonMiddleware, you must either reorder your middleware
# so that responses aren't modified after Content-Length is set, or have the
# response modifying middleware reset the Content-Length header.
# This is because CommonMiddleware Sets the Content-Length header for non-streaming responses.
MIDDLEWARE = (
    "sentry.middleware.health.HealthCheck",
    "sentry.middleware.security.SecurityHeadersMiddleware",
    "sentry.middleware.env.SentryEnvMiddleware",
    "sentry.middleware.proxy.SetRemoteAddrFromForwardedFor",
    "sentry.middleware.stats.RequestTimingMiddleware",
    "sentry.middleware.access_log.access_log_middleware",
    "sentry.middleware.stats.ResponseCodeMiddleware",
    "sentry.middleware.subdomain.SubdomainMiddleware",
    "django.middleware.common.CommonMiddleware",
    "django.contrib.sessions.middleware.SessionMiddleware",
    "django.middleware.csrf.CsrfViewMiddleware",
    "sentry.middleware.auth.AuthenticationMiddleware",
    "sentry.middleware.integrations.IntegrationControlMiddleware",
    "sentry.middleware.customer_domain.CustomerDomainMiddleware",
    "sentry.middleware.user.UserActiveMiddleware",
    "sentry.middleware.sudo.SudoMiddleware",
    "sentry.middleware.superuser.SuperuserMiddleware",
    "sentry.middleware.locale.SentryLocaleMiddleware",
    "sentry.middleware.ratelimit.RatelimitMiddleware",
    "django.contrib.messages.middleware.MessageMiddleware",
)

ROOT_URLCONF = "sentry.conf.urls"

# TODO(joshuarli): Django 1.10 introduced this option, which restricts the size of a
# request body. We have some middleware in sentry.middleware.proxy that sets the
# Content Length to max uint32 in certain cases related to minidump.
# Once relay's fully rolled out, that can be deleted.
# Until then, the safest and easiest thing to do is to disable this check
# to leave things the way they were with Django <1.9.
DATA_UPLOAD_MAX_MEMORY_SIZE = None

TEMPLATES = [
    {
        "BACKEND": "django.template.backends.django.DjangoTemplates",
        "DIRS": [os.path.join(PROJECT_ROOT, "templates")],
        "APP_DIRS": True,
        "OPTIONS": {
            "context_processors": [
                "django.contrib.auth.context_processors.auth",
                "django.contrib.messages.context_processors.messages",
                "django.template.context_processors.csrf",
                "django.template.context_processors.request",
            ]
        },
    }
]

INSTALLED_APPS = (
    "django.contrib.admin",
    "django.contrib.auth",
    "django.contrib.contenttypes",
    "django.contrib.messages",
    "django.contrib.sessions",
    "django.contrib.sites",
    "drf_spectacular",
    "crispy_forms",
    "rest_framework",
    "sentry",
    "sentry.analytics",
    "sentry.incidents.apps.Config",
    "sentry.discover",
    "sentry.analytics.events",
    "sentry.nodestore",
    "sentry.replays",
    "sentry.release_health",
    "sentry.search",
    "sentry.sentry_metrics.indexer.postgres.apps.Config",
    "sentry.snuba",
    "sentry.lang.java.apps.Config",
    "sentry.lang.javascript.apps.Config",
    "sentry.plugins.sentry_interface_types.apps.Config",
    "sentry.plugins.sentry_urls.apps.Config",
    "sentry.plugins.sentry_useragents.apps.Config",
    "sentry.plugins.sentry_webhooks.apps.Config",
    "sentry.utils.suspect_resolutions.apps.Config",
    "sentry.utils.suspect_resolutions_releases.apps.Config",
    "social_auth",
    "sudo",
    "sentry.eventstream",
    "sentry.auth.providers.google.apps.Config",
    "django.contrib.staticfiles",
)

# Silence internal hints from Django's system checks
SILENCED_SYSTEM_CHECKS = (
    # Django recommends to use OneToOneField over ForeignKey(unique=True)
    # however this changes application behavior in ways that break association
    # loading
    "fields.W342",
    # We have a "catch-all" react_page_view that we only want to match on URLs
    # ending with a `/` to allow APPEND_SLASHES to kick in for the ones lacking
    # the trailing slash. This confuses the warning as the regex is `/$` which
    # looks like it starts with a slash but it doesn't.
    "urls.W002",
    # Our own AuthenticationMiddleware suffices as a replacement for
    # django.contrib.auth.middleware.AuthenticationMiddleware; both add the
    # authenticated user to the HttpRequest which is what's needed here.
    "admin.E408",
    # This is fixed in Django@7c08f26bf0439c1ed593b51b51ad847f7e262bc1.
    # It's not our problem; refer to Django issue 32260.
    "urls.E007",
)

STATIC_ROOT = os.path.realpath(os.path.join(PROJECT_ROOT, "static"))
STATIC_URL = "/_static/{version}/"
# webpack assets live at a different URL that is unversioned
# as we configure webpack to include file content based hash in the filename
STATIC_FRONTEND_APP_URL = "/_static/dist/"

# The webpack output directory
STATICFILES_DIRS = [
    os.path.join(STATIC_ROOT, "sentry", "dist"),
]

# various middleware will use this to identify resources which should not access
# cookies
ANONYMOUS_STATIC_PREFIXES = (
    "/_static/",
    "/avatar/",
    "/organization-avatar/",
    "/team-avatar/",
    "/project-avatar/",
    "/js-sdk-loader/",
)

STATICFILES_FINDERS = (
    "django.contrib.staticfiles.finders.FileSystemFinder",
    "django.contrib.staticfiles.finders.AppDirectoriesFinder",
)

ASSET_VERSION = 0

# setup a default media root to somewhere useless
MEDIA_ROOT = "/tmp/sentry-files"
MEDIA_URL = "_media/"

LOCALE_PATHS = (os.path.join(PROJECT_ROOT, "locale"),)

CSRF_FAILURE_VIEW = "sentry.web.frontend.csrf_failure.view"
CSRF_COOKIE_NAME = "sc"

# Auth configuration

from django.urls import reverse_lazy

LOGIN_REDIRECT_URL = reverse_lazy("sentry-login-redirect")
LOGIN_URL = reverse_lazy("sentry-login")

AUTHENTICATION_BACKENDS = (
    "sentry.utils.auth.EmailAuthBackend",
    # The following authentication backends are used by social auth only.
    # We don't use them for user authentication.
    "social_auth.backends.asana.AsanaBackend",
    "social_auth.backends.github.GithubBackend",
    "social_auth.backends.bitbucket.BitbucketBackend",
    "social_auth.backends.visualstudio.VisualStudioBackend",
)

AUTH_PASSWORD_VALIDATORS = [
    {"NAME": "django.contrib.auth.password_validation.UserAttributeSimilarityValidator"},
    {
        "NAME": "sentry.auth.password_validation.MinimumLengthValidator",
        "OPTIONS": {"min_length": 8},
    },
    {
        "NAME": "sentry.auth.password_validation.MaximumLengthValidator",
        "OPTIONS": {"max_length": 256},
    },
    {
        "NAME": "django.contrib.auth.password_validation.CommonPasswordValidator",
    },
    {
        "NAME": "django.contrib.auth.password_validation.NumericPasswordValidator",
    },
]

SOCIAL_AUTH_USER_MODEL = AUTH_USER_MODEL = "sentry.User"

SESSION_ENGINE = "django.contrib.sessions.backends.signed_cookies"
SESSION_COOKIE_NAME = "sentrysid"

# setting SESSION_COOKIE_SAMESITE to None below for now because
# Django's default in 2.1 now `Lax`.
# this breaks certain IDP flows where we need cookies sent to us on a redirected POST
# request, and `Lax` doesnt permit this.
# See here: https://docs.djangoproject.com/en/2.1/ref/settings/#session-cookie-samesite
SESSION_COOKIE_SAMESITE = None

BITBUCKET_CONSUMER_KEY = ""
BITBUCKET_CONSUMER_SECRET = ""

ASANA_CLIENT_ID = ""
ASANA_CLIENT_SECRET = ""

VISUALSTUDIO_APP_ID = ""
VISUALSTUDIO_APP_SECRET = ""
VISUALSTUDIO_CLIENT_SECRET = ""
VISUALSTUDIO_SCOPES = ["vso.work_write", "vso.project", "vso.code", "vso.release"]

SOCIAL_AUTH_PIPELINE = (
    "social_auth.backends.pipeline.user.get_username",
    "social_auth.backends.pipeline.social.social_auth_user",
    "social_auth.backends.pipeline.associate.associate_by_email",
    "social_auth.backends.pipeline.misc.save_status_to_session",
    "social_auth.backends.pipeline.social.associate_user",
    "social_auth.backends.pipeline.social.load_extra_data",
    "social_auth.backends.pipeline.user.update_user_details",
    "social_auth.backends.pipeline.misc.save_status_to_session",
)
SOCIAL_AUTH_REVOKE_TOKENS_ON_DISCONNECT = True
SOCIAL_AUTH_LOGIN_REDIRECT_URL = "/account/settings/identities/"
SOCIAL_AUTH_ASSOCIATE_ERROR_URL = SOCIAL_AUTH_LOGIN_REDIRECT_URL

INITIAL_CUSTOM_USER_MIGRATION = "0108_fix_user"

# Auth engines and the settings required for them to be listed
AUTH_PROVIDERS = {
    "github": ("GITHUB_APP_ID", "GITHUB_API_SECRET"),
    "bitbucket": ("BITBUCKET_CONSUMER_KEY", "BITBUCKET_CONSUMER_SECRET"),
    "asana": ("ASANA_CLIENT_ID", "ASANA_CLIENT_SECRET"),
    "visualstudio": (
        "VISUALSTUDIO_APP_ID",
        "VISUALSTUDIO_APP_SECRET",
        "VISUALSTUDIO_CLIENT_SECRET",
    ),
}

AUTH_PROVIDER_LABELS = {
    "github": "GitHub",
    "bitbucket": "Bitbucket",
    "asana": "Asana",
    "visualstudio": "Visual Studio",
}

import random


def SOCIAL_AUTH_DEFAULT_USERNAME():
    return random.choice(["Darth Vader", "Obi-Wan Kenobi", "R2-D2", "C-3PO", "Yoda"])


SOCIAL_AUTH_PROTECTED_USER_FIELDS = ["email"]
SOCIAL_AUTH_FORCE_POST_DISCONNECT = True

# Queue configuration
from kombu import Queue

BROKER_URL = "redis://127.0.0.1:6379"
BROKER_TRANSPORT_OPTIONS = {}

# Ensure workers run async by default
# in Development you might want them to run in-process
# though it would cause timeouts/recursions in some cases
CELERY_ALWAYS_EAGER = False

# Complain about bad use of pickle.  See sentry.celery.SentryTask.apply_async for how
# this works.
CELERY_COMPLAIN_ABOUT_BAD_USE_OF_PICKLE = False

# Complain about bad use of pickle in PickledObjectField
PICKLED_OBJECT_FIELD_COMPLAIN_ABOUT_BAD_USE_OF_PICKLE = False

# We use the old task protocol because during benchmarking we noticed that it's faster
# than the new protocol. If we ever need to bump this it should be fine, there were no
# compatibility issues, just need to run benchmarks and do some tests to make sure
# things run ok.
CELERY_TASK_PROTOCOL = 1
CELERY_EAGER_PROPAGATES_EXCEPTIONS = True
CELERY_IGNORE_RESULT = True
CELERY_SEND_EVENTS = False
CELERY_RESULT_BACKEND = None
CELERY_TASK_RESULT_EXPIRES = 1
CELERY_DISABLE_RATE_LIMITS = True
CELERY_DEFAULT_QUEUE = "default"
CELERY_DEFAULT_EXCHANGE = "default"
CELERY_DEFAULT_EXCHANGE_TYPE = "direct"
CELERY_DEFAULT_ROUTING_KEY = "default"
CELERY_CREATE_MISSING_QUEUES = True
CELERY_REDIRECT_STDOUTS = False
CELERYD_HIJACK_ROOT_LOGGER = False
CELERY_TASK_SERIALIZER = "pickle"
CELERY_RESULT_SERIALIZER = "pickle"
CELERY_ACCEPT_CONTENT = {"pickle"}
CELERY_IMPORTS = (
    "sentry.data_export.tasks",
    "sentry.discover.tasks",
    "sentry.incidents.tasks",
    "sentry.snuba.tasks",
    "sentry.replays.tasks",
    "sentry.tasks.app_store_connect",
    "sentry.tasks.assemble",
    "sentry.tasks.auth",
    "sentry.tasks.auto_remove_inbox",
    "sentry.tasks.auto_resolve_issues",
    "sentry.tasks.beacon",
    "sentry.tasks.check_auth",
    "sentry.tasks.check_monitors",
    "sentry.tasks.clear_expired_snoozes",
    "sentry.tasks.codeowners.code_owners_auto_sync",
    "sentry.tasks.codeowners.update_code_owners_schema",
    "sentry.tasks.collect_project_platforms",
    "sentry.tasks.commits",
    "sentry.tasks.commit_context",
    "sentry.tasks.deletion",
    "sentry.tasks.deletion.scheduled",
    "sentry.tasks.deletion.groups",
    "sentry.tasks.deletion.hybrid_cloud",
    "sentry.tasks.deliver_from_outbox",
    "sentry.tasks.digests",
    "sentry.tasks.email",
    "sentry.tasks.files",
    "sentry.tasks.groupowner",
    "sentry.tasks.integrations",
    "sentry.tasks.low_priority_symbolication",
    "sentry.tasks.merge",
    "sentry.tasks.options",
    "sentry.tasks.organization_mapping",
    "sentry.tasks.ping",
    "sentry.tasks.post_process",
    "sentry.tasks.process_buffer",
    "sentry.tasks.relay",
    "sentry.tasks.release_registry",
    "sentry.tasks.weekly_reports",
    "sentry.tasks.reprocessing",
    "sentry.tasks.reprocessing2",
    "sentry.tasks.scheduler",
    "sentry.tasks.sentry_apps",
    "sentry.tasks.servicehooks",
    "sentry.tasks.store",
    "sentry.tasks.symbolication",
    "sentry.tasks.unmerge",
    "sentry.tasks.update_user_reports",
    "sentry.tasks.user_report",
    "sentry.profiles.task",
    "sentry.release_health.tasks",
    "sentry.utils.suspect_resolutions.get_suspect_resolutions",
    "sentry.utils.suspect_resolutions_releases.get_suspect_resolutions_releases",
    "sentry.tasks.derive_code_mappings",
    "sentry.ingest.transaction_clusterer.tasks",
)
CELERY_QUEUES = [
    Queue("activity.notify", routing_key="activity.notify"),
    Queue("alerts", routing_key="alerts"),
    Queue("app_platform", routing_key="app_platform"),
    Queue("appstoreconnect", routing_key="sentry.tasks.app_store_connect.#"),
    Queue("assemble", routing_key="assemble"),
    Queue("auth", routing_key="auth"),
    Queue("buffers.process_pending", routing_key="buffers.process_pending"),
    Queue("buffers.incr", routing_key="buffers.incr"),
    Queue("cleanup", routing_key="cleanup"),
    Queue("code_owners", routing_key="code_owners"),
    Queue("commits", routing_key="commits"),
    Queue("data_export", routing_key="data_export"),
    Queue("default", routing_key="default"),
    Queue("digests.delivery", routing_key="digests.delivery"),
    Queue("digests.scheduling", routing_key="digests.scheduling"),
    Queue("email", routing_key="email"),
    Queue("events.preprocess_event", routing_key="events.preprocess_event"),
    Queue("events.process_event", routing_key="events.process_event"),
    Queue("events.reprocess_events", routing_key="events.reprocess_events"),
    Queue(
        "events.reprocessing.preprocess_event", routing_key="events.reprocessing.preprocess_event"
    ),
    Queue("events.reprocessing.process_event", routing_key="events.reprocessing.process_event"),
    Queue(
        "events.reprocessing.symbolicate_event", routing_key="events.reprocessing.symbolicate_event"
    ),
    Queue(
        "events.reprocessing.symbolicate_event_low_priority",
        routing_key="events.reprocessing.symbolicate_event_low_priority",
    ),
    Queue("events.save_event", routing_key="events.save_event"),
    Queue("events.save_event_transaction", routing_key="events.save_event_transaction"),
    Queue("events.save_event_attachments", routing_key="events.save_event_attachments"),
    Queue("events.symbolicate_event", routing_key="events.symbolicate_event"),
    Queue(
        "events.symbolicate_event_low_priority", routing_key="events.symbolicate_event_low_priority"
    ),
    Queue("files.delete", routing_key="files.delete"),
    Queue(
        "group_owners.process_suspect_commits", routing_key="group_owners.process_suspect_commits"
    ),
    Queue("group_owners.process_commit_context", routing_key="group_owners.process_commit_context"),
    Queue(
        "releasemonitor",
        routing_key="releasemonitor",
    ),
    Queue("incidents", routing_key="incidents"),
    Queue("incident_snapshots", routing_key="incident_snapshots"),
    Queue("incidents", routing_key="incidents"),
    Queue("integrations", routing_key="integrations"),
    Queue("merge", routing_key="merge"),
    Queue("options", routing_key="options"),
    Queue("post_process_errors", routing_key="post_process_errors"),
    Queue("post_process_issue_platform", routing_key="post_process_issue_platform"),
    Queue("post_process_transactions", routing_key="post_process_transactions"),
    Queue("relay_config", routing_key="relay_config"),
    Queue("relay_config_bulk", routing_key="relay_config_bulk"),
    Queue("reports.deliver", routing_key="reports.deliver"),
    Queue("reports.prepare", routing_key="reports.prepare"),
    Queue("search", routing_key="search"),
    Queue("sentry_metrics.indexer", routing_key="sentry_metrics.indexer"),
    Queue("similarity.index", routing_key="similarity.index"),
    Queue("sleep", routing_key="sleep"),
    Queue("stats", routing_key="stats"),
    Queue("subscriptions", routing_key="subscriptions"),
    Queue(
        "symbolications.compute_low_priority_projects",
        routing_key="symbolications.compute_low_priority_projects",
    ),
    Queue("unmerge", routing_key="unmerge"),
    Queue("update", routing_key="update"),
    Queue("profiles.process", routing_key="profiles.process"),
    Queue("get_suspect_resolutions", routing_key="get_suspect_resolutions"),
    Queue("get_suspect_resolutions_releases", routing_key="get_suspect_resolutions_releases"),
    Queue("replays.ingest_replay", routing_key="replays.ingest_replay"),
    Queue("replays.delete_replay", routing_key="replays.delete_replay"),
    Queue("counters-0", routing_key="counters-0"),
    Queue("triggers-0", routing_key="triggers-0"),
    Queue("derive_code_mappings", routing_key="derive_code_mappings"),
    Queue(
        "transactions.name_clusterer", routing_key="transactions.name_clusterer"
    ),  # TODO: add workers
    Queue("hybrid_cloud.control_repair", routing_key="hybrid_cloud.control_repair"),
<<<<<<< HEAD
    Queue("auto_enable_codecov", routing_key="auto_enable_codecov"),
=======
    Queue(
        "dynamicsampling",
        routing_key="dynamicsampling",
    ),
>>>>>>> 1f4d5f97
]

for queue in CELERY_QUEUES:
    queue.durable = False


from celery.schedules import crontab

# XXX: Make sure to register the monitor_id for each job in `SENTRY_CELERYBEAT_MONITORS`!
CELERYBEAT_SCHEDULE_FILENAME = os.path.join(tempfile.gettempdir(), "sentry-celerybeat")
CELERYBEAT_SCHEDULE = {
    "check-auth": {
        "task": "sentry.tasks.check_auth",
        "schedule": timedelta(minutes=1),
        "options": {"expires": 60, "queue": "auth"},
    },
    "enqueue-scheduled-jobs": {
        "task": "sentry.tasks.enqueue_scheduled_jobs",
        "schedule": timedelta(minutes=1),
        "options": {"expires": 60},
    },
    "send-beacon": {
        "task": "sentry.tasks.send_beacon",
        "schedule": timedelta(hours=1),
        "options": {"expires": 3600},
    },
    "send-ping": {
        "task": "sentry.tasks.send_ping",
        "schedule": timedelta(minutes=1),
        "options": {"expires": 60},
    },
    "flush-buffers": {
        "task": "sentry.tasks.process_buffer.process_pending",
        "schedule": timedelta(seconds=10),
        "options": {"expires": 10, "queue": "buffers.process_pending"},
    },
    "sync-options": {
        "task": "sentry.tasks.options.sync_options",
        "schedule": timedelta(seconds=10),
        "options": {"expires": 10, "queue": "options"},
    },
    "schedule-digests": {
        "task": "sentry.tasks.digests.schedule_digests",
        "schedule": timedelta(seconds=30),
        "options": {"expires": 30},
    },
    "check-monitors": {
        "task": "sentry.tasks.check_monitors",
        "schedule": timedelta(minutes=1),
        "options": {"expires": 60},
    },
    "clear-expired-snoozes": {
        "task": "sentry.tasks.clear_expired_snoozes",
        "schedule": timedelta(minutes=5),
        "options": {"expires": 300},
    },
    "clear-expired-raw-events": {
        "task": "sentry.tasks.clear_expired_raw_events",
        "schedule": timedelta(minutes=15),
        "options": {"expires": 300},
    },
    "collect-project-platforms": {
        "task": "sentry.tasks.collect_project_platforms",
        "schedule": crontab_with_minute_jitter(hour=3),
        "options": {"expires": 3600 * 24},
    },
    "deliver-from-outbox": {
        "task": "sentry.tasks.enqueue_outbox_jobs",
        "schedule": timedelta(minutes=1),
        "options": {"expires": 30},
    },
    "update-user-reports": {
        "task": "sentry.tasks.update_user_reports",
        "schedule": timedelta(minutes=15),
        "options": {"expires": 300},
    },
    "schedule-auto-resolution": {
        "task": "sentry.tasks.schedule_auto_resolution",
        "schedule": timedelta(minutes=15),
        "options": {"expires": 60 * 25},
    },
    "auto-remove-inbox": {
        "task": "sentry.tasks.auto_remove_inbox",
        "schedule": timedelta(minutes=15),
        "options": {"expires": 60 * 25},
    },
    "schedule-deletions": {
        "task": "sentry.tasks.deletion.run_scheduled_deletions",
        "schedule": timedelta(minutes=15),
        "options": {"expires": 60 * 25},
    },
    "reattempt-deletions": {
        "task": "sentry.tasks.deletion.reattempt_deletions",
        "schedule": crontab(hour=10, minute=0),  # 03:00 PDT, 07:00 EDT, 10:00 UTC
        "options": {"expires": 60 * 25},
    },
    "schedule-weekly-organization-reports-new": {
        "task": "sentry.tasks.weekly_reports.schedule_organizations",
        "schedule": crontab(
            minute=0, hour=12, day_of_week="monday"  # 05:00 PDT, 09:00 EDT, 12:00 UTC
        ),
        "options": {"expires": 60 * 60 * 3},
    },
    "schedule-vsts-integration-subscription-check": {
        "task": "sentry.tasks.integrations.kickoff_vsts_subscription_check",
        "schedule": crontab_with_minute_jitter(hour="*/6"),
        "options": {"expires": 60 * 25},
    },
    "schedule-hybrid-cloud-foreign-key-jobs": {
        "task": "sentry.tasks.deletion.hybrid_cloud.schedule_hybrid_cloud_foreign_key_jobs",
        "schedule": timedelta(minutes=15),
    },
    "monitor-release-adoption": {
        "task": "sentry.release_health.tasks.monitor_release_adoption",
        "schedule": crontab(minute=0),
        "options": {"expires": 3600, "queue": "releasemonitor"},
    },
    "fetch-release-registry-data": {
        "task": "sentry.tasks.release_registry.fetch_release_registry_data",
        "schedule": timedelta(minutes=5),
        "options": {"expires": 3600},
    },
    "fetch-appstore-builds": {
        "task": "sentry.tasks.app_store_connect.refresh_all_builds",
        "schedule": timedelta(hours=1),
        "options": {"expires": 3600},
    },
    "snuba-subscription-checker": {
        "task": "sentry.snuba.tasks.subscription_checker",
        "schedule": timedelta(minutes=20),
        "options": {"expires": 20 * 60},
    },
    "transaction-name-clusterer": {
        "task": "sentry.ingest.transaction_clusterer.tasks.spawn_clusterers",
        "schedule": crontab(minute=17),
        "options": {"expires": 3600},
    },
    "hybrid-cloud-repair-mappings": {
        "task": "sentry.tasks.organization_mapping.repair_mappings",
        "schedule": timedelta(hours=1),
        "options": {"expires": 3600},
    },
}

BGTASKS = {
    "sentry.bgtasks.clean_dsymcache:clean_dsymcache": {"interval": 5 * 60, "roles": ["worker"]},
    "sentry.bgtasks.clean_releasefilecache:clean_releasefilecache": {
        "interval": 5 * 60,
        "roles": ["worker"],
    },
}

# Sentry logs to two major places: stdout, and it's internal project.
# To disable logging to the internal project, add a logger who's only
# handler is 'console' and disable propagating upwards.
# Additionally, Sentry has the ability to override logger levels by
# providing the cli with -l/--loglevel or the SENTRY_LOG_LEVEL env var.
# The loggers that it overrides are root and any in LOGGING.overridable.
# Be very careful with this in a production system, because the celery
# logger can be extremely verbose when given INFO or DEBUG.
LOGGING = {
    "default_level": "INFO",
    "version": 1,
    "disable_existing_loggers": True,
    "handlers": {
        "null": {"class": "logging.NullHandler"},
        "console": {"class": "sentry.logging.handlers.StructLogHandler"},
        "internal": {"level": "ERROR", "class": "sentry_sdk.integrations.logging.EventHandler"},
        "metrics": {
            "level": "WARNING",
            "filters": ["important_django_request"],
            "class": "sentry.logging.handlers.MetricsLogHandler",
        },
        "django_internal": {
            "level": "WARNING",
            "filters": ["important_django_request"],
            "class": "sentry_sdk.integrations.logging.EventHandler",
        },
    },
    "filters": {
        "important_django_request": {
            "()": "sentry.logging.handlers.MessageContainsFilter",
            "contains": ["CSRF"],
        }
    },
    "root": {"level": "NOTSET", "handlers": ["console", "internal"]},
    # LOGGING.overridable is a list of loggers including root that will change
    # based on the overridden level defined above.
    "overridable": ["celery", "sentry"],
    "loggers": {
        "celery": {"level": "WARNING"},
        "sentry": {"level": "INFO"},
        "sentry_plugins": {"level": "INFO"},
        "sentry.files": {"level": "WARNING"},
        "sentry.minidumps": {"handlers": ["internal"], "propagate": False},
        "sentry.reprocessing": {"handlers": ["internal"], "propagate": False},
        "sentry.interfaces": {"handlers": ["internal"], "propagate": False},
        # This only needs to go to Sentry for now.
        "sentry.similarity": {"handlers": ["internal"], "propagate": False},
        "sentry.errors": {"handlers": ["console"], "propagate": False},
        "sentry_sdk.errors": {"handlers": ["console"], "level": "INFO", "propagate": False},
        "sentry.rules": {"handlers": ["console"], "propagate": False},
        "multiprocessing": {
            "handlers": ["console"],
            # https://github.com/celery/celery/commit/597a6b1f3359065ff6dbabce7237f86b866313df
            # This commit has not been rolled into any release and leads to a
            # large amount of errors when working with postgres.
            "level": "CRITICAL",
            "propagate": False,
        },
        "celery.worker.job": {"handlers": ["console"], "propagate": False},
        "arroyo": {"level": "INFO", "handlers": ["console"], "propagate": False},
        "static_compiler": {"level": "INFO"},
        "django.request": {
            "level": "WARNING",
            "handlers": ["console", "metrics", "django_internal"],
            "propagate": False,
        },
        "toronado": {"level": "ERROR", "handlers": ["null"], "propagate": False},
        "urllib3.connectionpool": {"level": "ERROR", "handlers": ["console"], "propagate": False},
        "boto3": {"level": "WARNING", "handlers": ["console"], "propagate": False},
        "botocore": {"level": "WARNING", "handlers": ["console"], "propagate": False},
    },
}

# django-rest-framework

REST_FRAMEWORK = {
    "DEFAULT_RENDERER_CLASSES": ["rest_framework.renderers.JSONRenderer"],
    "DEFAULT_PARSER_CLASSES": [
        "rest_framework.parsers.JSONParser",
        "rest_framework.parsers.MultiPartParser",
        "rest_framework.parsers.FormParser",
    ],
    "TEST_REQUEST_DEFAULT_FORMAT": "json",
    "DEFAULT_PERMISSION_CLASSES": ("sentry.api.permissions.NoPermission",),
    "EXCEPTION_HANDLER": "sentry.api.handlers.custom_exception_handler",
    "DEFAULT_SCHEMA_CLASS": "sentry.apidocs.schema.SentrySchema",
}


if os.environ.get("OPENAPIGENERATE", False):
    OLD_OPENAPI_JSON_PATH = "tests/apidocs/openapi-deprecated.json"
    from sentry.apidocs.build import OPENAPI_TAGS, get_old_json_paths

    SPECTACULAR_SETTINGS = {
        "PREPROCESSING_HOOKS": ["sentry.apidocs.hooks.custom_preprocessing_hook"],
        "POSTPROCESSING_HOOKS": ["sentry.apidocs.hooks.custom_postprocessing_hook"],
        "DISABLE_ERRORS_AND_WARNINGS": False,
        "COMPONENT_SPLIT_REQUEST": False,
        "COMPONENT_SPLIT_PATCH": False,
        "AUTHENTICATION_WHITELIST": ["sentry.api.authentication.TokenAuthentication"],
        "TAGS": OPENAPI_TAGS,
        "TITLE": "API Reference",
        "DESCRIPTION": "Sentry Public API",
        "TOS": "http://sentry.io/terms/",
        "CONTACT": {"email": "partners@sentry.io"},
        "LICENSE": {"name": "Apache 2.0", "url": "http://www.apache.org/licenses/LICENSE-2.0.html"},
        "VERSION": "v0",
        "SERVERS": [{"url": "https://sentry.io/"}],
        "PARSER_WHITELIST": ["rest_framework.parsers.JSONParser"],
        "APPEND_PATHS": get_old_json_paths(OLD_OPENAPI_JSON_PATH),
        "SORT_OPERATION_PARAMETERS": False,
    }

CRISPY_TEMPLATE_PACK = "bootstrap3"
# Sentry and internal client configuration

SENTRY_FEATURES = {
    # Enables user registration.
    "auth:register": True,
    # Enables tagging javascript errors from the browser console.
    "organizations:javascript-console-error-tag": False,
    # Enables codecov integration for stacktrace highlighting.
    "organizations:codecov-stacktrace-integration": False,
    # Enables V2 for codecov integration for stacktrace highlighting.
    "organizations:codecov-stacktrace-integration-v2": False,
    # Enables the cron job to auto-enable codecov integrations.
    "organizations:auto-enable-codecov": False,
    # Enables getting commit sha from git blame for codecov.
    "organizations:codecov-commit-sha-from-git-blame": False,
    # Enables automatically deriving of code mappings
    "organizations:derive-code-mappings": False,
    # Enables automatically deriving of code mappings as a dry run for early adopters
    "organizations:derive-code-mappings-dry-run": False,
    # Enable advanced search features, like negation and wildcard matching.
    "organizations:advanced-search": True,
    # Use metrics as the dataset for crash free metric alerts
    "organizations:alert-crash-free-metrics": False,
    "organizations:api-keys": False,
    # Enable multiple Apple app-store-connect sources per project.
    "organizations:app-store-connect-multiple": False,
    # Enable change alerts for an org
    "organizations:change-alerts": True,
    # Enable alerting based on crash free sessions/users
    "organizations:crash-rate-alerts": True,
    # Enable the Commit Context feature
    "organizations:commit-context": False,
    # Enable creating organizations within sentry (if SENTRY_SINGLE_ORGANIZATION
    # is not enabled).
    "organizations:create": True,
    # Enable usage of customer domains on the frontend
    "organizations:customer-domains": False,
    # Enable the 'discover' interface.
    "organizations:discover": False,
    # Enable using All Events as the landing page for Discover
    "organizations:discover-query-builder-as-landing-page": True,
    # Enables events endpoint rate limit
    "organizations:discover-events-rate-limit": False,
    # Enable attaching arbitrary files to events.
    "organizations:event-attachments": True,
    # Allow organizations to configure all symbol sources.
    "organizations:symbol-sources": True,
    # Allow organizations to configure custom external symbol sources.
    "organizations:custom-symbol-sources": True,
    # Enable discover 2 basic functions
    "organizations:discover-basic": True,
    # Enable discover 2 custom queries and saved queries
    "organizations:discover-query": True,
    # Allows an org to have a larger set of project ownership rules per project
    "organizations:higher-ownership-limit": False,
    # Enable Performance view
    "organizations:performance-view": True,
    # Enable profiling
    "organizations:profiling": False,
    # Enable performance spans in flamecharts
    "organizations:profiling-flamechart-spans": False,
    # Enable flamegraph view for profiling
    "organizations:profiling-flamegraphs": False,
    # Enable ui frames in flamecharts
    "organizations:profiling-ui-frames": False,
    # Enable the profiling dashboard redesign
    "organizations:profiling-dashboard-redesign": False,
    # Enable the profiling previews
    "organizations:profiling-previews": False,
    # Enable the transactions backed profiling views
    "organizations:profiling-using-transactions": False,
    # Whether to enable ingest for profile blocked main thread issues
    "organizations:profile-blocked-main-thread-ingest": False,
    # Whether to enable post process group for profile blocked main thread issues
    "organizations:profile-blocked-main-thread-ppg": False,
    # Enable multi project selection
    "organizations:global-views": False,
    # Enable experimental new version of Merged Issues where sub-hashes are shown
    "organizations:grouping-tree-ui": False,
    # Enable experimental new version of stacktrace component where additional
    # data related to grouping is shown on each frame
    "organizations:grouping-stacktrace-ui": False,
    # Enable tweaks to group title in relation to hierarchical
    # grouping.
    "organizations:grouping-title-ui": False,
    # Lets organizations manage grouping configs
    "organizations:set-grouping-config": False,
    # Lets organizations set a custom title through fingerprinting
    "organizations:custom-event-title": True,
    # Enable rule page.
    "organizations:rule-page": False,
    # Enable incidents feature
    "organizations:incidents": False,
    # Enable issue alert incompatible rule check
    "organizations:issue-alert-incompatible-rules": False,
    # Enable issue alert previews
    "organizations:issue-alert-preview": False,
    # Enable issue alert test notifications
    "organizations:issue-alert-test-notifications": False,
    # Enable issue platform
    "organizations:issue-platform": False,
    # Whether to allow issue only search on the issue list
    "organizations:issue-search-allow-postgres-only-search": False,
    # Flags for enabling CdcEventsDatasetSnubaSearchBackend in sentry.io. No effect in open-source
    # sentry at the moment.
    "organizations:issue-search-use-cdc-primary": False,
    "organizations:issue-search-use-cdc-secondary": False,
    # Enable metrics feature on the backend
    "organizations:metrics": False,
    # Enable metric alert charts in email/slack
    "organizations:metric-alert-chartcuterie": False,
    # Extract metrics for sessions during ingestion.
    "organizations:metrics-extraction": False,
    # Normalize transaction names during ingestion.
    "organizations:transaction-name-normalize": False,
    # Try to derive normalization rules by clustering transaction names.
    "organizations:transaction-name-clusterer": False,
    # Sanitize transaction names in the ingestion pipeline.
    "organizations:transaction-name-sanitization": False,  # DEPRECATED
    # Extraction metrics for transactions during ingestion.
    "organizations:transaction-metrics-extraction": False,
    # True if release-health related queries should be run against both
    # backends (sessions and metrics dataset)
    "organizations:release-health-check-metrics": False,
    # True if differences between the metrics and sessions backend should be reported
    "organizations:release-health-check-metrics-report": False,
    # True if the metrics data should be returned as API response (if possible with current data)
    "organizations:release-health-return-metrics": False,
    # True if Relay should drop raw session payloads after extracting metrics from them.
    "organizations:release-health-drop-sessions": False,
    # Enable threshold period in metric alert rule builder
    "organizations:metric-alert-threshold-period": False,
    # Enable integration functionality to create and link groups to issues on
    # external services.
    "organizations:integrations-issue-basic": True,
    # Enable interface functionality to synchronize groups between sentry and
    # issues on external services.
    "organizations:integrations-issue-sync": True,
    # Enable interface functionality to receive event hooks.
    "organizations:integrations-event-hooks": True,
    # Enable integration functionality to work with alert rules
    "organizations:integrations-alert-rule": True,
    # Enable integration functionality to work with alert rules (specifically chat integrations)
    "organizations:integrations-chat-unfurl": True,
    # Enable integration functionality to work with alert rules (specifically incident
    # management integrations)
    "organizations:integrations-incident-management": True,
    # Enable integration functionality to work deployment integrations like Vercel
    "organizations:integrations-deployment": True,
    # Allow orgs to automatically create Tickets in Issue Alerts
    "organizations:integrations-ticket-rules": True,
    # Allow orgs to use the stacktrace linking feature
    "organizations:integrations-stacktrace-link": False,
    # Allow orgs to install a custom source code management integration
    "organizations:integrations-custom-scm": False,
    # Limit project events endpoint to only query back a certain number of days
    "organizations:project-event-date-limit": False,
    # Enable data forwarding functionality for organizations.
    "organizations:data-forwarding": True,
    # Enable readonly dashboards
    "organizations:dashboards-basic": True,
    # Enable custom editable dashboards
    "organizations:dashboards-edit": True,
    # Enable metrics enhanced performance in dashboards
    "organizations:dashboards-mep": False,
    # Enable the dynamic sampling "Transaction Name" priority in the UI
    "organizations:dynamic-sampling-transaction-name-priority": False,
    # Enable minimap in the widget viewer modal in dashboards
    "organizations:widget-viewer-modal-minimap": False,
    # Enable experimental performance improvements.
    "organizations:enterprise-perf": False,
    # Enable the API to importing CODEOWNERS for a project
    "organizations:integrations-codeowners": False,
    # Enable fast CODEOWNERS path matching
    "organizations:scaleable-codeowners-search": False,
    # Enable inviting members to organizations.
    "organizations:invite-members": True,
    # Enable rate limits for inviting members.
    "organizations:invite-members-rate-limits": True,
    # Enable new issue alert "issue owners" fallback
    "organizations:issue-alert-fallback-targeting": False,
    # Enable removing issue from issue list if action taken.
    "organizations:issue-list-removal-action": False,
    # Prefix host with organization ID when giving users DSNs (can be
    # customized with SENTRY_ORG_SUBDOMAIN_TEMPLATE)
    "organizations:org-subdomains": False,
    # Enable project selection on the stats page
    "organizations:project-stats": False,
    # Enable interpolation of null data points in charts instead of zerofilling in performance
    "organizations:performance-chart-interpolation": False,
    # Enable views for anomaly detection
    "organizations:performance-anomaly-detection-ui": False,
    # Enable histogram view in span details
    "organizations:performance-span-histogram-view": False,
    # Enable performance on-boarding checklist
    "organizations:performance-onboarding-checklist": False,
    # Enable transaction name only search
    "organizations:performance-transaction-name-only-search": False,
    # Enable transaction name only search on indexed
    "organizations:performance-transaction-name-only-search-indexed": False,
    # Re-enable histograms for Metrics Enhanced Performance Views
    "organizations:performance-mep-reintroduce-histograms": False,
    # Enable showing INP web vital in default views
    "organizations:performance-vitals-inp": False,
    # Enables a longer stats period for the performance landing page
    "organizations:performance-landing-page-stats-period": False,
    # Enable internal view for bannerless MEP view
    "organizations:performance-mep-bannerless-ui": False,
    # Enable updated landing page widget designs
    "organizations:performance-new-widget-designs": False,
    # Enable metrics-backed transaction summary view
    "organizations:performance-metrics-backed-transaction-summary": False,
    # Enable consecutive db performance issue type
    "organizations:performance-consecutive-db-issue": False,
    # Enable slow DB performance issue type
    "organizations:performance-slow-db-issue": False,
    # Enable N+1 API Calls performance issue type
    "organizations:performance-n-plus-one-api-calls-detector": False,
    # Enable compressed assets performance issue type
    "organizations:performance-issues-compressed-assets-detector": False,
    # Enable render blocking assets performance issue type
    "organizations:performance-issues-render-blocking-assets-detector": False,
    # Enable MN+1 DB performance issue type
    "organizations:performance-issues-m-n-plus-one-db-detector": False,
    # Enable the new Related Events feature
    "organizations:related-events": False,
    # Enable usage of external relays, for use with Relay. See
    # https://github.com/getsentry/relay.
    "organizations:relay": True,
    # Enable Sentry Functions
    "organizations:sentry-functions": False,
    # Enable experimental session replay backend APIs
    "organizations:session-replay": False,
    # Enabled for those orgs who participated in the Replay Beta program
    "organizations:session-replay-beta-grace": False,
    # Enable replay GA messaging (update paths from AM1 to AM2)
    "organizations:session-replay-ga": False,
    # Enable experimental session replay SDK for recording on Sentry
    "organizations:session-replay-sdk": False,
    "organizations:session-replay-sdk-errors-only": False,
    # Enable experimental session replay UI
    "organizations:session-replay-ui": False,
    # Enable data scrubbing of replay recording payloads in Relay.
    "organizations:session-replay-recording-scrubbing": False,
    # Enable the new suggested assignees feature
    "organizations:streamline-targeting-context": False,
    # Enable Session Stats down to a minute resolution
    "organizations:minute-resolution-sessions": True,
    # Notify all project members when fallthrough is disabled, instead of just the auto-assignee
    "organizations:notification-all-recipients": False,
    # Enable the new native stack trace design
    "organizations:native-stack-trace-v2": False,
    # Enable performance issues dev options, includes changing detection thresholds and other parts of issues that we're using for development.
    "organizations:performance-issues-dev": False,
    # Enables updated all events tab in a performance issue
    "organizations:performance-issues-all-events-tab": False,
    # Temporary flag to test search performance that's running slow in S4S
    "organizations:performance-issues-search": True,
    # Enable version 2 of reprocessing (completely distinct from v1)
    "organizations:reprocessing-v2": False,
    # Enable the UI for the overage alert settings
    "organizations:slack-overage-notifications": False,
    # Enable basic SSO functionality, providing configurable single sign on
    # using services like GitHub / Google. This is *not* the same as the signup
    # and login with Github / Azure DevOps that sentry.io provides.
    "organizations:sso-basic": True,
    # Enable SAML2 based SSO functionality. getsentry/sentry-auth-saml2 plugin
    # must be installed to use this functionality.
    "organizations:sso-saml2": True,
    # Enable a banner on the issue details page guiding the user to setup source maps
    "organizations:source-maps-cta": False,
    # Enable the new opinionated dynamic sampling
    "organizations:dynamic-sampling": False,
    # Enable new DS bias: prioritise by project
    "organizations:ds-prioritise-by-project-bias": False,
    # Enable new DS bias: prioritise by transaction
    "organizations:ds-prioritise-by-transaction-bias": False,
    # Enable View Hierarchies in issue details page
    "organizations:mobile-view-hierarchies": False,
    # Enable view hierarchies options
    "organizations:view-hierarchies-options-dev": False,
    # Enable the onboarding heartbeat footer on the sdk setup page
    "organizations:onboarding-heartbeat-footer": False,
    # Enable a new behavior for deleting the freshly created project,
    # if the user clicks on the back button in the onboarding for new orgs
    "organizations:onboarding-project-deletion-on-back-click": False,
    # Disables multiselect platform in the onboarding flow
    "organizations:onboarding-remove-multiselect-platform": False,
    # Enable ANR rates in project details page
    "organizations:anr-rate": False,
    # Enable tag improvements in the issue details page
    "organizations:issue-details-tag-improvements": False,
    # Enable the release details performance section
    "organizations:release-comparison-performance": False,
    # Enable team insights page
    "organizations:team-insights": True,
    # Enable u2f verification on superuser form
    "organizations:u2f-superuser-form": False,
    # Enable setting team-level roles and receiving permissions from them
    "organizations:team-roles": False,
    # Enable org member role provisioning through scim
    "organizations:scim-orgmember-roles": False,
    # Enable team member role provisioning through scim
    "organizations:scim-team-roles": False,
    # Enable the setting of org roles for team
    "organizations:org-roles-for-teams": False,
    # Enable the in-app source map debugging feature
    "organizations:fix-source-map-cta": False,
    # Enable new JS SDK Dynamic Loader
    "organizations:js-sdk-dynamic-loader": False,
    # Adds additional filters and a new section to issue alert rules.
    "projects:alert-filters": True,
    # Enable functionality to specify custom inbound filters on events.
    "projects:custom-inbound-filters": False,
    # Enable data forwarding functionality for projects.
    "projects:data-forwarding": True,
    # Enable functionality to discard groups.
    "projects:discard-groups": False,
    # DEPRECATED: pending removal
    "projects:dsym": False,
    # Enable functionality for attaching  minidumps to events and displaying
    # then in the group UI.
    "projects:minidump": True,
    # Enable functionality for project plugins.
    "projects:plugins": True,
    # Enable alternative version of group creation that is supposed to be less racy.
    "projects:race-free-group-creation": True,
    # Enable functionality for rate-limiting events on projects.
    "projects:rate-limits": True,
    # Enable functionality to trigger service hooks upon event ingestion.
    "projects:servicehooks": False,
    # Enable suspect resolutions feature
    "projects:suspect-resolutions": False,
    # Use Kafka (instead of Celery) for ingestion pipeline.
    "projects:kafka-ingest": False,
    # Workflow 2.0 Auto associate commits to commit sha release
    "projects:auto-associate-commits-to-release": False,
    # Don't add feature defaults down here! Please add them in their associated
    # group sorted alphabetically.
}

# Default time zone for localization in the UI.
# http://en.wikipedia.org/wiki/List_of_tz_zones_by_name
SENTRY_DEFAULT_TIME_ZONE = "UTC"

SENTRY_DEFAULT_LANGUAGE = "en"

# Enable the Sentry Debugger (Beta)
SENTRY_DEBUGGER = None

SENTRY_IGNORE_EXCEPTIONS = ("OperationalError",)

# Should we send the beacon to the upstream server?
SENTRY_BEACON = True

# Allow access to Sentry without authentication.
SENTRY_PUBLIC = False

# Instruct Sentry that this install intends to be run by a single organization
# and thus various UI optimizations should be enabled.
SENTRY_SINGLE_ORGANIZATION = False

# Login url (defaults to LOGIN_URL)
SENTRY_LOGIN_URL = None

# Default project ID (for internal errors)
SENTRY_PROJECT = 1
SENTRY_PROJECT_KEY = None

# Default organization to represent the Internal Sentry project.
# Used as a default when in SINGLE_ORGANIZATION mode.
SENTRY_ORGANIZATION = None

# Project ID for recording frontend (javascript) exceptions
SENTRY_FRONTEND_PROJECT = None
# DSN for the frontend to use explicitly, which takes priority
# over SENTRY_FRONTEND_PROJECT or SENTRY_PROJECT
SENTRY_FRONTEND_DSN = None
# DSN for tracking all client HTTP requests (which can be noisy) [experimental]
SENTRY_FRONTEND_REQUESTS_DSN = None

# Configuration for JavaScript's whitelistUrls - defaults to ALLOWED_HOSTS
SENTRY_FRONTEND_WHITELIST_URLS = None

# ----
# APM config
# ----

# sample rate for transactions initiated from the frontend
SENTRY_FRONTEND_APM_SAMPLING = 0

# sample rate for transactions in the backend
SENTRY_BACKEND_APM_SAMPLING = 0

# Sample rate for symbolicate_event task transactions
SENTRY_SYMBOLICATE_EVENT_APM_SAMPLING = 0

# Sample rate for the process_event task transactions
SENTRY_PROCESS_EVENT_APM_SAMPLING = 0

# sample rate for the relay projectconfig endpoint
SENTRY_RELAY_ENDPOINT_APM_SAMPLING = 0

# sample rate for relay's cache invalidation task
SENTRY_RELAY_TASK_APM_SAMPLING = 0

# sample rate for ingest consumer processing functions
SENTRY_INGEST_CONSUMER_APM_SAMPLING = 0

# sample rate for Apple App Store Connect tasks transactions
SENTRY_APPCONNECT_APM_SAMPLING = SENTRY_BACKEND_APM_SAMPLING

# sample rate for suspect commits task
SENTRY_SUSPECT_COMMITS_APM_SAMPLING = 0

# sample rate for post_process_group task
SENTRY_POST_PROCESS_GROUP_APM_SAMPLING = 0

# sample rate for all reprocessing tasks (except for the per-event ones)
SENTRY_REPROCESSING_APM_SAMPLING = 0

# ----
# end APM config
# ----

# DSN to use for Sentry monitors
SENTRY_MONITOR_DSN = None
SENTRY_MONITOR_API_ROOT = None
SENTRY_CELERYBEAT_MONITORS = {
    # 'scheduled-name': 'monitor_guid',
}

# Web Service
SENTRY_WEB_HOST = "127.0.0.1"
SENTRY_WEB_PORT = 9000
SENTRY_WEB_OPTIONS = {}

# SMTP Service
SENTRY_SMTP_HOST = "127.0.0.1"
SENTRY_SMTP_PORT = 1025

SENTRY_INTERFACES = {
    "csp": "sentry.interfaces.security.Csp",
    "hpkp": "sentry.interfaces.security.Hpkp",
    "expectct": "sentry.interfaces.security.ExpectCT",
    "expectstaple": "sentry.interfaces.security.ExpectStaple",
    "exception": "sentry.interfaces.exception.Exception",
    "logentry": "sentry.interfaces.message.Message",
    "request": "sentry.interfaces.http.Http",
    "sdk": "sentry.interfaces.sdk.Sdk",
    "stacktrace": "sentry.interfaces.stacktrace.Stacktrace",
    "template": "sentry.interfaces.template.Template",
    "user": "sentry.interfaces.user.User",
    "breadcrumbs": "sentry.interfaces.breadcrumbs.Breadcrumbs",
    "contexts": "sentry.interfaces.contexts.Contexts",
    "threads": "sentry.interfaces.threads.Threads",
    "debug_meta": "sentry.interfaces.debug_meta.DebugMeta",
    "spans": "sentry.interfaces.spans.Spans",
}
PREFER_CANONICAL_LEGACY_KEYS = False

SENTRY_EMAIL_BACKEND_ALIASES = {
    "smtp": "django.core.mail.backends.smtp.EmailBackend",
    "dummy": "django.core.mail.backends.dummy.EmailBackend",
    "console": "django.core.mail.backends.console.EmailBackend",
    "preview": "sentry.utils.email.PreviewBackend",
}

SENTRY_FILESTORE_ALIASES = {
    "filesystem": "django.core.files.storage.FileSystemStorage",
    "s3": "sentry.filestore.s3.S3Boto3Storage",
    "gcs": "sentry.filestore.gcs.GoogleCloudStorage",
}

SENTRY_ANALYTICS_ALIASES = {
    "noop": "sentry.analytics.Analytics",
    "pubsub": "sentry.analytics.pubsub.PubSubAnalytics",
}

# set of backends that do not support needing SMTP mail.* settings
# This list is a bit fragile and hardcoded, but it's unlikely that
# a user will be using a different backend that also mandates SMTP
# credentials.
SENTRY_SMTP_DISABLED_BACKENDS = frozenset(
    (
        "django.core.mail.backends.dummy.EmailBackend",
        "django.core.mail.backends.console.EmailBackend",
        "django.core.mail.backends.locmem.EmailBackend",
        "django.core.mail.backends.filebased.EmailBackend",
        "sentry.utils.email.PreviewBackend",
    )
)

# Should users without superuser permissions be allowed to
# make projects public
SENTRY_ALLOW_PUBLIC_PROJECTS = True

# Will an invite be sent when a member is added to an organization?
SENTRY_ENABLE_INVITES = True

# Origins allowed for session-based API access (via the Access-Control-Allow-Origin header)
SENTRY_ALLOW_ORIGIN = None

# Buffer backend
SENTRY_BUFFER = "sentry.buffer.Buffer"
SENTRY_BUFFER_OPTIONS = {}

# Cache backend
# XXX: We explicitly require the cache to be configured as its not optional
# and causes serious confusion with the default django cache
SENTRY_CACHE = None
SENTRY_CACHE_OPTIONS = {"is_default_cache": True}

# Attachment blob cache backend
SENTRY_ATTACHMENTS = "sentry.attachments.default.DefaultAttachmentCache"
SENTRY_ATTACHMENTS_OPTIONS = {}

# Replays blob cache backend.
#
# To ease first time setup, we default to whatever SENTRY_CACHE is configured as. If you're
# handling a large amount of replays you should consider setting up an isolated cache provider.

# To override the default configuration you need to provide the string path of a function or
# class as the `SENTRY_REPLAYS_CACHE` value and optionally provide keyword arguments on the
# `SENTRY_REPLAYS_CACHE_OPTIONS` value.  Its expected that you will use one of the classes
# defined within `sentry/cache/` but it is not required.

# For reference, this cache will store binary blobs of data up to 1MB in size.  This data is
# ephemeral and will be deleted as soon as the ingestion pipeline finishes processing a replay
# recording segment. You can determine the average size of the chunks being cached by running
# queries against the ReplayRecordingSegment model with the File model joined. The File model has
# a size attribute.
SENTRY_REPLAYS_CACHE: str = "sentry.replays.cache.default"
SENTRY_REPLAYS_CACHE_OPTIONS: Dict[str, Any] = {}

# Events blobs processing backend
SENTRY_EVENT_PROCESSING_STORE = "sentry.eventstore.processing.default.DefaultEventProcessingStore"
SENTRY_EVENT_PROCESSING_STORE_OPTIONS = {}

# The internal Django cache is still used in many places
# TODO(dcramer): convert uses over to Sentry's backend
CACHES = {"default": {"BACKEND": "django.core.cache.backends.dummy.DummyCache"}}

# The cache version affects both Django's internal cache (at runtime) as well
# as Sentry's cache. This automatically overrides VERSION on the default
# CACHES backend.
CACHE_VERSION = 1

# Digests backend
SENTRY_DIGESTS = "sentry.digests.backends.dummy.DummyBackend"
SENTRY_DIGESTS_OPTIONS = {}

# Quota backend
SENTRY_QUOTAS = "sentry.quotas.Quota"
SENTRY_QUOTA_OPTIONS = {}

# Cache for Relay project configs
SENTRY_RELAY_PROJECTCONFIG_CACHE = "sentry.relay.projectconfig_cache.redis.RedisProjectConfigCache"
SENTRY_RELAY_PROJECTCONFIG_CACHE_OPTIONS = {}

# Which cache to use for debouncing cache updates to the projectconfig cache
SENTRY_RELAY_PROJECTCONFIG_DEBOUNCE_CACHE = (
    "sentry.relay.projectconfig_debounce_cache.base.ProjectConfigDebounceCache"
)
SENTRY_RELAY_PROJECTCONFIG_DEBOUNCE_CACHE_OPTIONS = {}

# Rate limiting backend
SENTRY_RATELIMITER = "sentry.ratelimits.base.RateLimiter"
SENTRY_RATELIMITER_ENABLED = False
SENTRY_RATELIMITER_OPTIONS = {}
SENTRY_RATELIMITER_DEFAULT = 999
SENTRY_CONCURRENT_RATE_LIMIT_DEFAULT = 999
ENFORCE_CONCURRENT_RATE_LIMITS = False

# Rate Limit Group Category Defaults
SENTRY_CONCURRENT_RATE_LIMIT_GROUP_CLI = 999
SENTRY_RATELIMITER_GROUP_CLI = 999

# The default value for project-level quotas
SENTRY_DEFAULT_MAX_EVENTS_PER_MINUTE = "90%"

# Snuba configuration
SENTRY_SNUBA = os.environ.get("SNUBA", "http://127.0.0.1:1218")
SENTRY_SNUBA_TIMEOUT = 30
SENTRY_SNUBA_CACHE_TTL_SECONDS = 60

# Node storage backend
SENTRY_NODESTORE = "sentry.nodestore.django.DjangoNodeStorage"
SENTRY_NODESTORE_OPTIONS = {}

# Tag storage backend
SENTRY_TAGSTORE = os.environ.get("SENTRY_TAGSTORE", "sentry.tagstore.snuba.SnubaTagStorage")
SENTRY_TAGSTORE_OPTIONS = {}

# Search backend
SENTRY_SEARCH = os.environ.get(
    "SENTRY_SEARCH", "sentry.search.snuba.EventsDatasetSnubaSearchBackend"
)
SENTRY_SEARCH_OPTIONS = {}
# SENTRY_SEARCH_OPTIONS = {
#     'urls': ['http://127.0.0.1:9200/'],
#     'timeout': 5,
# }

# Time-series storage backend
SENTRY_TSDB = "sentry.tsdb.dummy.DummyTSDB"
SENTRY_TSDB_OPTIONS = {}

SENTRY_NEWSLETTER = "sentry.newsletter.base.Newsletter"
SENTRY_NEWSLETTER_OPTIONS = {}

SENTRY_EVENTSTREAM = "sentry.eventstream.snuba.SnubaEventStream"
SENTRY_EVENTSTREAM_OPTIONS = {}

# rollups must be ordered from highest granularity to lowest
SENTRY_TSDB_ROLLUPS = (
    # (time in seconds, samples to keep)
    (10, 360),  # 60 minutes at 10 seconds
    (3600, 24 * 7),  # 7 days at 1 hour
    (3600 * 24, 90),  # 90 days at 1 day
)

# Internal metrics
SENTRY_METRICS_BACKEND = "sentry.metrics.dummy.DummyMetricsBackend"
SENTRY_METRICS_OPTIONS = {}
SENTRY_METRICS_SAMPLE_RATE = 1.0
SENTRY_METRICS_PREFIX = "sentry."
SENTRY_METRICS_SKIP_INTERNAL_PREFIXES = []  # Order this by most frequent prefixes.
SENTRY_METRICS_DISALLOW_BAD_TAGS = IS_DEV

# Metrics product
SENTRY_METRICS_INDEXER = "sentry.sentry_metrics.indexer.postgres.postgres_v2.PostgresIndexer"
SENTRY_METRICS_INDEXER_OPTIONS = {}
SENTRY_METRICS_INDEXER_CACHE_TTL = 3600 * 2
SENTRY_METRICS_INDEXER_TRANSACTIONS_SAMPLE_RATE = 0.1

SENTRY_METRICS_INDEXER_SPANNER_OPTIONS = {}

# Rate limits during string indexing for our metrics product.
# Which cluster to use. Example: {"cluster": "default"}
SENTRY_METRICS_INDEXER_WRITES_LIMITER_OPTIONS = {}
SENTRY_METRICS_INDEXER_WRITES_LIMITER_OPTIONS_PERFORMANCE = (
    SENTRY_METRICS_INDEXER_WRITES_LIMITER_OPTIONS
)

# Controls the sample rate with which we report errors to Sentry for metric messages
# dropped due to rate limits.
SENTRY_METRICS_INDEXER_DEBUG_LOG_SAMPLE_RATE = 0.01

# Cardinality limits during metric bucket ingestion.
# Which cluster to use. Example: {"cluster": "default"}
SENTRY_METRICS_INDEXER_CARDINALITY_LIMITER_OPTIONS = {}
SENTRY_METRICS_INDEXER_CARDINALITY_LIMITER_OPTIONS_PERFORMANCE = {}
SENTRY_METRICS_INDEXER_ENABLE_SLICED_PRODUCER = False

# Release Health
SENTRY_RELEASE_HEALTH = "sentry.release_health.sessions.SessionsReleaseHealthBackend"
SENTRY_RELEASE_HEALTH_OPTIONS = {}

# Release Monitor
SENTRY_RELEASE_MONITOR = (
    "sentry.release_health.release_monitor.sessions.SessionReleaseMonitorBackend"
)
SENTRY_RELEASE_MONITOR_OPTIONS = {}

# Whether or not to run transaction clusterer
SENTRY_TRANSACTION_CLUSTERER_RUN = False

# Render charts on the backend. This uses the Chartcuterie external service.
SENTRY_CHART_RENDERER = "sentry.charts.chartcuterie.Chartcuterie"
SENTRY_CHART_RENDERER_OPTIONS = {}

# URI Prefixes for generating DSN URLs
# (Defaults to URL_PREFIX by default)
SENTRY_ENDPOINT = None
SENTRY_PUBLIC_ENDPOINT = None

# Hostname prefix to add for organizations that are opted into the
# `organizations:org-subdomains` feature.
SENTRY_ORG_SUBDOMAIN_TEMPLATE = "o{organization_id}.ingest"

# Prevent variables (e.g. context locals, http data, etc) from exceeding this
# size in characters
SENTRY_MAX_VARIABLE_SIZE = 512

# Prevent variables within extra context from exceeding this size in
# characters
SENTRY_MAX_EXTRA_VARIABLE_SIZE = 4096 * 4  # 16kb

# For changing the amount of data seen in Http Response Body part.
SENTRY_MAX_HTTP_BODY_SIZE = 4096 * 4  # 16kb

# For various attributes we don't limit the entire attribute on size, but the
# individual item. In those cases we also want to limit the maximum number of
# keys
SENTRY_MAX_DICTIONARY_ITEMS = 50

SENTRY_MAX_MESSAGE_LENGTH = 1024 * 8

# Gravatar service base url
SENTRY_GRAVATAR_BASE_URL = "https://secure.gravatar.com"

# Timeout (in seconds) for fetching remote source files (e.g. JS)
SENTRY_SOURCE_FETCH_TIMEOUT = 5

# Timeout (in seconds) for socket operations when fetching remote source files
SENTRY_SOURCE_FETCH_SOCKET_TIMEOUT = 2

# Maximum content length for source files before we abort fetching
SENTRY_SOURCE_FETCH_MAX_SIZE = 40 * 1024 * 1024

# Maximum content length for cache value.  Currently used only to avoid
# pointless compression of sourcemaps and other release files because we
# silently fail to cache the compressed result anyway.  Defaults to None which
# disables the check and allows different backends for unlimited payload.
# e.g. memcached defaults to 1MB  = 1024 * 1024
SENTRY_CACHE_MAX_VALUE_SIZE = None

# Fields which managed users cannot change via Sentry UI. Username and password
# cannot be changed by managed users. Optionally include 'email' and
# 'name' in SENTRY_MANAGED_USER_FIELDS.
SENTRY_MANAGED_USER_FIELDS = ()

SENTRY_SCOPES = {
    "org:read",
    "org:write",
    "org:admin",
    "org:integrations",
    "member:read",
    "member:write",
    "member:admin",
    "team:read",
    "team:write",
    "team:admin",
    "project:read",
    "project:write",
    "project:admin",
    "project:releases",
    "event:read",
    "event:write",
    "event:admin",
    "alerts:write",
    "alerts:read",
}

SENTRY_SCOPE_SETS = (
    (
        ("org:admin", "Read, write, and admin access to organization details."),
        ("org:write", "Read and write access to organization details."),
        ("org:read", "Read access to organization details."),
    ),
    (("org:integrations", "Read, write, and admin access to organization integrations."),),
    (
        ("member:admin", "Read, write, and admin access to organization members."),
        ("member:write", "Read and write access to organization members."),
        ("member:read", "Read access to organization members."),
    ),
    (
        ("team:admin", "Read, write, and admin access to teams."),
        ("team:write", "Read and write access to teams."),
        ("team:read", "Read access to teams."),
    ),
    (
        ("project:admin", "Read, write, and admin access to projects."),
        ("project:write", "Read and write access to projects."),
        ("project:read", "Read access to projects."),
    ),
    (("project:releases", "Read, write, and admin access to project releases."),),
    (
        ("event:admin", "Read, write, and admin access to events."),
        ("event:write", "Read and write access to events."),
        ("event:read", "Read access to events."),
    ),
    (
        ("alerts:write", "Read and write alerts"),
        ("alerts:read", "Read alerts"),
    ),
)

SENTRY_DEFAULT_ROLE = "member"

# Roles are ordered, which represents a sort-of hierarchy, as well as how
# they're presented in the UI. This is primarily important in that a member
# that is earlier in the chain cannot manage the settings of a member later
# in the chain (they still require the appropriate scope).
SENTRY_ROLES = (
    {
        "id": "member",
        "name": "Member",
        "desc": "Members can view and act on events, as well as view most other data within the organization.",
        "scopes": {
            "event:read",
            "event:write",
            "event:admin",
            "project:releases",
            "project:read",
            "org:read",
            "member:read",
            "team:read",
            "alerts:read",
            "alerts:write",
        },
    },
    {
        "id": "admin",
        "name": "Admin",
        "desc": (
            """
            Admin privileges on any teams of which they're a member. They can
            create new teams and projects, as well as remove teams and projects
            on which they already hold membership (or all teams, if open
            membership is enabled). Additionally, they can manage memberships of
            teams that they are members of. They cannot invite members to the
            organization.
            """
        ),
        "scopes": {
            "event:read",
            "event:write",
            "event:admin",
            "org:read",
            "member:read",
            "project:read",
            "project:write",
            "project:admin",
            "project:releases",
            "team:read",
            "team:write",
            "team:admin",
            "org:integrations",
            "alerts:read",
            "alerts:write",
        },
        "is_retired": True,
    },
    {
        "id": "manager",
        "name": "Manager",
        "desc": "Gains admin access on all teams as well as the ability to add and remove members.",
        "scopes": {
            "event:read",
            "event:write",
            "event:admin",
            "member:read",
            "member:write",
            "member:admin",
            "project:read",
            "project:write",
            "project:admin",
            "project:releases",
            "team:read",
            "team:write",
            "team:admin",
            "org:read",
            "org:write",
            "org:integrations",
            "alerts:read",
            "alerts:write",
        },
        "is_global": True,
    },
    {
        "id": "owner",
        "name": "Owner",
        "desc": (
            """
            Unrestricted access to the organization, its data, and its settings.
            Can add, modify, and delete projects and members, as well as make
            billing and plan changes.
            """
        ),
        "scopes": {
            "org:read",
            "org:write",
            "org:admin",
            "org:integrations",
            "member:read",
            "member:write",
            "member:admin",
            "team:read",
            "team:write",
            "team:admin",
            "project:read",
            "project:write",
            "project:admin",
            "project:releases",
            "event:read",
            "event:write",
            "event:admin",
            "alerts:read",
            "alerts:write",
        },
        "is_global": True,
    },
)

SENTRY_TEAM_ROLES = (
    {
        "id": "contributor",
        "name": "Contributor",
        "desc": "Contributors can view and act on events, as well as view most other data within the team's projects.",
        "scopes": {
            "event:read",
            "event:write",
            "event:admin",
            "project:releases",
            "project:read",
            "org:read",
            "member:read",
            "team:read",
            "alerts:read",
            "alerts:write",
        },
    },
    {
        "id": "admin",
        "name": "Team Admin",
        "desc": (
            # TODO: Editing pass
            """
            Admin privileges on the team. They can create and remove projects,
            and can manage the team's memberships. They cannot invite members to
            the organization.
            """
        ),
        "scopes": {
            "event:read",
            "event:write",
            "event:admin",
            "org:read",
            "member:read",
            "project:read",
            "project:write",
            "project:admin",
            "project:releases",
            "team:read",
            "team:write",
            "team:admin",
            "org:integrations",
            "alerts:read",
            "alerts:write",
        },
        "is_minimum_role_for": "admin",
    },
)

# See sentry/options/__init__.py for more information
SENTRY_OPTIONS = {}
SENTRY_DEFAULT_OPTIONS = {}

# You should not change this setting after your database has been created
# unless you have altered all schemas first
SENTRY_USE_BIG_INTS = False

# Delay (in ms) to induce on API responses
#
# Simulates a small amount of lag which helps uncover more obvious race
# conditions in UI interactions. It's also needed to test (or implement) any
# kind of loading scenarios. Without this we will just implicitly lower the
# overall quality of software we ship because we will not experience it in the
# same way we would in production.
#
# See discussion on https://github.com/getsentry/sentry/pull/20187
SENTRY_API_RESPONSE_DELAY = 150 if IS_DEV else None

# Watchers for various application purposes (such as compiling static media)
# XXX(dcramer): this doesn't work outside of a source distribution as the
# webpack.config.js is not part of Sentry's datafiles
SENTRY_WATCHERS = (
    (
        "webpack",
        [
            os.path.join(NODE_MODULES_ROOT, ".bin", "webpack"),
            "serve",
            "--color",
            "--output-pathinfo=true",
            "--config={}".format(
                os.path.normpath(
                    os.path.join(PROJECT_ROOT, os.pardir, os.pardir, "webpack.config.ts")
                )
            ),
        ],
    ),
)

# Controls whether devserver spins up Relay, Kafka, and several ingest worker jobs to direct store traffic
# through the Relay ingestion pipeline. Without, ingestion is completely disabled. Use `bin/load-mocks` to
# generate fake data for local testing. You can also manually enable relay with the `--ingest` flag to `devserver`.
# XXX: This is disabled by default as typical development workflows do not require end-to-end services running
# and disabling optional services reduces resource consumption and complexity
SENTRY_USE_RELAY = False
SENTRY_RELAY_PORT = 7899

# Controls whether we'll run the snuba subscription processor. If enabled, we'll run
# it as a worker, and devservices will run Kafka.
SENTRY_DEV_PROCESS_SUBSCRIPTIONS = False

# The chunk size for attachments in blob store. Should be a power of two.
SENTRY_ATTACHMENT_BLOB_SIZE = 8 * 1024 * 1024  # 8MB

# The chunk size for files in the chunk upload. This is used for native debug
# files and source maps, and directly translates to the chunk size in blob
# store. MUST be a power of two.
SENTRY_CHUNK_UPLOAD_BLOB_SIZE = 8 * 1024 * 1024  # 8MB

# This flag tell DEVSERVICES to start the ingest-metrics-consumer in order to work on
# metrics in the development environment. Note: this is "metrics" the product
SENTRY_USE_METRICS_DEV = False

# This flags activates the Change Data Capture backend in the development environment
SENTRY_USE_CDC_DEV = False

# This flag activates profiling backend in the development environment
SENTRY_USE_PROFILING = False

# This flag activates consuming issue platform occurrence data in the development environment
SENTRY_USE_ISSUE_OCCURRENCE = False

# This flag activates code paths that are specific for customer domains
SENTRY_USE_CUSTOMER_DOMAINS = False

# SENTRY_DEVSERVICES = {
#     "service-name": lambda settings, options: (
#         {
#             "image": "image-name:version",
#             # optional ports to expose
#             "ports": {"internal-port/tcp": external-port},
#             # optional command
#             "command": ["exit 1"],
#             optional mapping of volumes
#             "volumes": {"volume-name": {"bind": "/path/in/container"}},
#             # optional statement to test if service should run
#             "only_if": lambda settings, options: True,
#             # optional environment variables
#             "environment": {
#                 "ENV_VAR": "1",
#             }
#         }
#     )
# }


def build_cdc_postgres_init_db_volume(settings):
    return (
        {
            os.path.join(settings.CDC_CONFIG_DIR, "init_hba.sh"): {
                "bind": "/docker-entrypoint-initdb.d/init_hba.sh"
            }
        }
        if settings.SENTRY_USE_CDC_DEV
        else {}
    )


# platform.processor() changed at some point between these:
# 11.2.3: arm
# 12.3.1: arm64
APPLE_ARM64 = sys.platform == "darwin" and platform.processor() in {"arm", "arm64"}

SENTRY_DEVSERVICES = {
    "redis": lambda settings, options: (
        {
            "image": "ghcr.io/getsentry/image-mirror-library-redis:5.0-alpine",
            "ports": {"6379/tcp": 6379},
            "command": [
                "redis-server",
                "--appendonly",
                "yes",
                "--save",
                "60",
                "20",
                "--auto-aof-rewrite-percentage",
                "100",
                "--auto-aof-rewrite-min-size",
                "64mb",
            ],
            "volumes": {"redis": {"bind": "/data"}},
        }
    ),
    "postgres": lambda settings, options: (
        {
            "image": f"ghcr.io/getsentry/image-mirror-library-postgres:{os.getenv('PG_VERSION') or '9.6'}-alpine",
            "pull": True,
            "ports": {"5432/tcp": 5432},
            "environment": {"POSTGRES_DB": "sentry", "POSTGRES_HOST_AUTH_METHOD": "trust"},
            "volumes": {
                "postgres": {"bind": "/var/lib/postgresql/data"},
                "wal2json": {"bind": "/wal2json"},
                settings.CDC_CONFIG_DIR: {"bind": "/cdc"},
                **build_cdc_postgres_init_db_volume(settings),
            },
            "command": [
                "postgres",
                "-c",
                "wal_level=logical",
                "-c",
                "max_replication_slots=1",
                "-c",
                "max_wal_senders=1",
            ],
            "entrypoint": "/cdc/postgres-entrypoint.sh" if settings.SENTRY_USE_CDC_DEV else None,
        }
    ),
    "zookeeper": lambda settings, options: (
        {
            # On Apple arm64, we upgrade to version 6.x to allow zookeeper to run properly on Apple's arm64
            # See details https://github.com/confluentinc/kafka-images/issues/80#issuecomment-855511438
            "image": "ghcr.io/getsentry/image-mirror-confluentinc-cp-zookeeper:6.2.0",
            "environment": {"ZOOKEEPER_CLIENT_PORT": "2181"},
            "volumes": {"zookeeper_6": {"bind": "/var/lib/zookeeper/data"}},
            "only_if": "kafka" in settings.SENTRY_EVENTSTREAM or settings.SENTRY_USE_RELAY,
        }
    ),
    "kafka": lambda settings, options: (
        {
            "image": "ghcr.io/getsentry/image-mirror-confluentinc-cp-kafka:6.2.0",
            "ports": {"9092/tcp": 9092},
            "environment": {
                "KAFKA_ZOOKEEPER_CONNECT": "{containers[zookeeper][name]}:2181",
                "KAFKA_LISTENERS": "INTERNAL://0.0.0.0:9093,EXTERNAL://0.0.0.0:9092",
                "KAFKA_ADVERTISED_LISTENERS": "INTERNAL://{containers[kafka][name]}:9093,EXTERNAL://{containers[kafka]"
                "[ports][9092/tcp][0]}:{containers[kafka][ports][9092/tcp][1]}",
                "KAFKA_LISTENER_SECURITY_PROTOCOL_MAP": "INTERNAL:PLAINTEXT,EXTERNAL:PLAINTEXT",
                "KAFKA_INTER_BROKER_LISTENER_NAME": "INTERNAL",
                "KAFKA_OFFSETS_TOPIC_REPLICATION_FACTOR": "1",
                "KAFKA_OFFSETS_TOPIC_NUM_PARTITIONS": "1",
                "KAFKA_LOG_RETENTION_HOURS": "24",
                "KAFKA_MESSAGE_MAX_BYTES": "50000000",
                "KAFKA_MAX_REQUEST_SIZE": "50000000",
            },
            "volumes": {"kafka_6": {"bind": "/var/lib/kafka/data"}},
            "only_if": "kafka" in settings.SENTRY_EVENTSTREAM
            or settings.SENTRY_USE_RELAY
            or settings.SENTRY_DEV_PROCESS_SUBSCRIPTIONS,
        }
    ),
    "clickhouse": lambda settings, options: (
        {
            "image": "ghcr.io/getsentry/image-mirror-yandex-clickhouse-server:20.3.9.70"
            if not APPLE_ARM64
            # altinity provides clickhouse support to other companies
            # Official support: https://github.com/ClickHouse/ClickHouse/issues/22222
            # This image is build with this script https://gist.github.com/filimonov/5f9732909ff66d5d0a65b8283382590d
            else "ghcr.io/getsentry/image-mirror-altinity-clickhouse-server:21.6.1.6734-testing-arm",
            "pull": True,
            "ports": {"9000/tcp": 9000, "9009/tcp": 9009, "8123/tcp": 8123},
            "ulimits": [{"name": "nofile", "soft": 262144, "hard": 262144}],
            # The arm image does not properly load the MAX_MEMORY_USAGE_RATIO
            # from the environment in loc_config.xml, thus, hard-coding it there
            "volumes": {
                "clickhouse_dist"
                if settings.SENTRY_DISTRIBUTED_CLICKHOUSE_TABLES
                else "clickhouse": {"bind": "/var/lib/clickhouse"},
                os.path.join(
                    settings.DEVSERVICES_CONFIG_DIR,
                    "clickhouse",
                    "dist_config.xml"
                    if settings.SENTRY_DISTRIBUTED_CLICKHOUSE_TABLES
                    else "loc_config.xml",
                ): {"bind": "/etc/clickhouse-server/config.d/sentry.xml"},
            },
        }
    ),
    "snuba": lambda settings, options: (
        {
            "image": "ghcr.io/getsentry/snuba:latest",
            "pull": True,
            "ports": {"1218/tcp": 1218, "1219/tcp": 1219},
            "command": ["devserver"]
            + (["--no-workers"] if "snuba" in settings.SENTRY_EVENTSTREAM else []),
            "environment": {
                "PYTHONUNBUFFERED": "1",
                "SNUBA_SETTINGS": "docker",
                "DEBUG": "1",
                "CLICKHOUSE_HOST": "{containers[clickhouse][name]}",
                "CLICKHOUSE_PORT": "9000",
                "CLICKHOUSE_HTTP_PORT": "8123",
                "DEFAULT_BROKERS": ""
                if "snuba" in settings.SENTRY_EVENTSTREAM
                else "{containers[kafka][name]}:9093",
                "REDIS_HOST": "{containers[redis][name]}",
                "REDIS_PORT": "6379",
                "REDIS_DB": "1",
                "ENABLE_SENTRY_METRICS_DEV": "1" if settings.SENTRY_USE_METRICS_DEV else "",
                "ENABLE_PROFILES_CONSUMER": "1" if settings.SENTRY_USE_PROFILING else "",
                "ENABLE_ISSUE_OCCURRENCE_CONSUMER": "1"
                if settings.SENTRY_USE_ISSUE_OCCURRENCE
                else "",
                "ENABLE_AUTORUN_MIGRATION_SEARCH_ISSUES": "1",
            },
            "only_if": "snuba" in settings.SENTRY_EVENTSTREAM
            or "kafka" in settings.SENTRY_EVENTSTREAM,
        }
    ),
    "bigtable": lambda settings, options: (
        {
            "image": "us.gcr.io/sentryio/cbtemulator:23c02d92c7a1747068eb1fc57dddbad23907d614",
            "ports": {"8086/tcp": 8086},
            # NEED_BIGTABLE is set by CI so we don't have to pass
            # --skip-only-if when compiling which services to run.
            "only_if": os.environ.get("NEED_BIGTABLE", False)
            or "bigtable" in settings.SENTRY_NODESTORE,
        }
    ),
    "memcached": lambda settings, options: (
        {
            "image": "ghcr.io/getsentry/image-mirror-library-memcached:1.5-alpine",
            "ports": {"11211/tcp": 11211},
            "only_if": "memcached" in settings.CACHES.get("default", {}).get("BACKEND"),
        }
    ),
    "symbolicator": lambda settings, options: (
        {
            "image": "us.gcr.io/sentryio/symbolicator:nightly",
            "pull": True,
            "ports": {"3021/tcp": 3021},
            "volumes": {settings.SYMBOLICATOR_CONFIG_DIR: {"bind": "/etc/symbolicator"}},
            "command": ["run", "--config", "/etc/symbolicator/config.yml"],
            "only_if": options.get("symbolicator.enabled"),
        }
    ),
    "relay": lambda settings, options: (
        {
            "image": "us.gcr.io/sentryio/relay:nightly",
            "pull": True,
            "ports": {"7899/tcp": settings.SENTRY_RELAY_PORT},
            "volumes": {settings.RELAY_CONFIG_DIR: {"bind": "/etc/relay"}},
            "command": ["run", "--config", "/etc/relay"],
            "only_if": bool(os.environ.get("SENTRY_USE_RELAY", settings.SENTRY_USE_RELAY)),
            "with_devserver": True,
        }
    ),
    "chartcuterie": lambda settings, options: (
        {
            "image": "us.gcr.io/sentryio/chartcuterie:latest",
            "pull": True,
            "volumes": {settings.CHARTCUTERIE_CONFIG_DIR: {"bind": "/etc/chartcuterie"}},
            "environment": {
                "CHARTCUTERIE_CONFIG": "/etc/chartcuterie/config.js",
                "CHARTCUTERIE_CONFIG_POLLING": "true",
            },
            "ports": {"9090/tcp": 7901},
            # NEED_CHARTCUTERIE is set by CI so we don't have to pass --skip-only-if when compiling which services to run.
            "only_if": os.environ.get("NEED_CHARTCUTERIE", False)
            or options.get("chart-rendering.enabled"),
        }
    ),
    "cdc": lambda settings, options: (
        {
            "image": "ghcr.io/getsentry/cdc:latest",
            "pull": True,
            "only_if": settings.SENTRY_USE_CDC_DEV,
            "command": ["cdc", "-c", "/etc/cdc/configuration.yaml", "producer"],
            "volumes": {settings.CDC_CONFIG_DIR: {"bind": "/etc/cdc"}},
        }
    ),
}

# Max file size for serialized file uploads in API
SENTRY_MAX_SERIALIZED_FILE_SIZE = 5000000

# Max file size for avatar photo uploads
SENTRY_MAX_AVATAR_SIZE = 5000000

# The maximum age of raw events before they are deleted
SENTRY_RAW_EVENT_MAX_AGE_DAYS = 10

# statuspage.io support
STATUS_PAGE_ID = None
STATUS_PAGE_API_HOST = "statuspage.io"

SENTRY_SELF_HOSTED = True

# Whether we should look at X-Forwarded-For header or not
# when checking REMOTE_ADDR ip addresses
SENTRY_USE_X_FORWARDED_FOR = True

SENTRY_DEFAULT_INTEGRATIONS = (
    "sentry.integrations.bitbucket.BitbucketIntegrationProvider",
    "sentry.integrations.bitbucket_server.BitbucketServerIntegrationProvider",
    "sentry.integrations.slack.SlackIntegrationProvider",
    "sentry.integrations.github.GitHubIntegrationProvider",
    "sentry.integrations.github_enterprise.GitHubEnterpriseIntegrationProvider",
    "sentry.integrations.gitlab.GitlabIntegrationProvider",
    "sentry.integrations.jira.JiraIntegrationProvider",
    "sentry.integrations.jira_server.JiraServerIntegrationProvider",
    "sentry.integrations.vsts.VstsIntegrationProvider",
    "sentry.integrations.vsts_extension.VstsExtensionIntegrationProvider",
    "sentry.integrations.pagerduty.integration.PagerDutyIntegrationProvider",
    "sentry.integrations.vercel.VercelIntegrationProvider",
    "sentry.integrations.msteams.MsTeamsIntegrationProvider",
    "sentry.integrations.aws_lambda.AwsLambdaIntegrationProvider",
    "sentry.integrations.custom_scm.CustomSCMIntegrationProvider",
)

SENTRY_SDK_CONFIG = {
    "release": sentry.__semantic_version__,
    "environment": ENVIRONMENT,
    "in_app_include": ["sentry", "sentry_plugins"],
    "debug": True,
    "send_default_pii": True,
    "auto_enabling_integrations": False,
    "_experiments": {
        "custom_measurements": True,
    },
}

SENTRY_DEV_DSN = os.environ.get("SENTRY_DEV_DSN")
if SENTRY_DEV_DSN:
    # In production, this value is *not* set via an env variable
    # https://github.com/getsentry/getsentry/blob/16a07f72853104b911a368cc8ae2b4b49dbf7408/getsentry/conf/settings/prod.py#L604-L606
    # This is used in case you want to report traces of your development set up to a project of your choice
    SENTRY_SDK_CONFIG["dsn"] = SENTRY_DEV_DSN

# The sample rate to use for profiles. This is conditional on the usage of
# traces_sample_rate. So that means the true sample rate will be approximately
# traces_sample_rate * profiles_sample_rate
# (subject to things like the traces_sampler)
SENTRY_PROFILES_SAMPLE_RATE = 0

# We want to test a few schedulers possible in the profiler. Some are platform
# specific, and each have their own pros/cons. See the sdk for more details.
SENTRY_PROFILER_MODE = "sleep"

# To have finer control over which process will have profiling enabled, this
# environment variable will be required to enable profiling.
#
# This is because profiling requires that we run some stuff globally, and we
# are not ready to run this on the more critical parts of the codebase such as
# the ingest workers yet.
#
# This will allow us to have finer control over where we are running the
# profiler. For example, only on the web server.
SENTRY_PROFILING_ENABLED = os.environ.get("SENTRY_PROFILING_ENABLED", False)

# Callable to bind additional context for the Sentry SDK
#
# def get_org_context(scope, organization, **kwargs):
#    scope.set_tag('organization.cool', '1')
#
# SENTRY_ORGANIZATION_CONTEXT_HELPER = get_org_context
SENTRY_ORGANIZATION_CONTEXT_HELPER = None

# Config options that are explicitly disabled from Django
DEAD = object()

# This will eventually get set from values in SENTRY_OPTIONS during
# sentry.runner.initializer:bootstrap_options
SECRET_KEY = DEAD
EMAIL_BACKEND = DEAD
EMAIL_HOST = DEAD
EMAIL_PORT = DEAD
EMAIL_HOST_USER = DEAD
EMAIL_HOST_PASSWORD = DEAD
EMAIL_USE_TLS = DEAD
EMAIL_USE_SSL = DEAD
SERVER_EMAIL = DEAD
EMAIL_SUBJECT_PREFIX = DEAD

# Shared btw Auth Provider and Social Auth Plugin
GITHUB_APP_ID = DEAD
GITHUB_API_SECRET = DEAD

# Used by Auth Provider
GITHUB_REQUIRE_VERIFIED_EMAIL = DEAD
GITHUB_API_DOMAIN = DEAD
GITHUB_BASE_DOMAIN = DEAD

# Used by Social Auth Plugin
GITHUB_EXTENDED_PERMISSIONS = DEAD
GITHUB_ORGANIZATION = DEAD


SUDO_URL = "sentry-sudo"

# Endpoint to https://github.com/getsentry/sentry-release-registry, used for
# alerting the user of outdated SDKs.
SENTRY_RELEASE_REGISTRY_BASEURL = None

# Hardcoded SDK versions for SDKs that do not have an entry in the release
# registry.
SDK_VERSIONS = {
    "raven-js": "3.21.0",
    "raven-node": "2.3.0",
    "raven-python": "6.10.0",
    "raven-ruby": "2.7.1",
    "sentry-cocoa": "3.11.1",
    "sentry-java": "1.6.4",
    "sentry-laravel": "1.0.2",
    "sentry-php": "2.0.1",
}

# Some of the migration links below are not ideal, but that is all migration documentation we currently have and can provide at this point
SDK_URLS = {
    "sentry-java": "https://docs.sentry.io/platforms/java/legacy/migration/",
    "@sentry/browser": "https://github.com/getsentry/sentry-javascript/blob/master/MIGRATION.md#migrating-from-raven-js-to-sentrybrowser",
    "sentry-cocoa": "https://docs.sentry.io/platforms/apple/migration/",
    "sentry-php": "https://docs.sentry.io/platforms/php/",
    "sentry-python": "https://docs.sentry.io/platforms/python/migration/",
    "sentry-ruby": "https://docs.sentry.io/platforms/ruby/migration/",
    "sentry-dotnet": "https://docs.sentry.io/platforms/dotnet/migration/#migrating-from-sharpraven-to-sentry-sdk",
    "sentry-go": "https://docs.sentry.io/platforms/go/migration/",
}

DEPRECATED_SDKS = {
    # sdk name => new sdk name
    "raven-java": "sentry-java",
    "raven-java:android": "sentry-java",
    "raven-java:log4j": "sentry-java",
    "raven-java:log4j2": "sentry-java",
    "raven-java:logback": "sentry-java",
    "raven-js": "@sentry/browser",
    "raven-node": "@sentry/browser",
    "raven-objc": "sentry-cocoa",
    "raven-php": "sentry-php",
    "raven-python": "sentry-python",
    "raven-ruby": "sentry-ruby",
    "raven-swift": "sentry-cocoa",
    "raven-csharp": "sentry-dotnet",
    "raven-go": "sentry-go",
    "sentry-android": "sentry-java",
    "sentry-swift": "sentry-cocoa",
    "SharpRaven": "sentry-dotnet",
    # The Ruby SDK used to go by the name 'sentry-raven'...
    "sentry-raven": "sentry-ruby",
}

TERMS_URL = None
PRIVACY_URL = None

# Internal sources for debug information files
#
# There are two special values in there: "microsoft" and "ios".  These are
# added by default to any project created.  The "ios" source is currently
# not enabled in the open source build of sentry because it points to a
# sentry internal repository and it's unclear if these can be
# redistributed under the Apple EULA.  If however someone configures their
# own iOS source and name it 'ios' it will be enabled by default for all
# projects.
SENTRY_BUILTIN_SOURCES = {
    "microsoft": {
        "type": "http",
        "id": "sentry:microsoft",
        "name": "Microsoft",
        "layout": {"type": "symstore"},
        "filters": {"filetypes": ["pe", "pdb", "portablepdb"]},
        "url": "https://msdl.microsoft.com/download/symbols/",
        "is_public": True,
    },
    "nuget": {
        "type": "http",
        "id": "sentry:nuget",
        "name": "NuGet.org",
        "layout": {"type": "symstore"},
        "filters": {"filetypes": ["portablepdb"]},
        "url": "https://symbols.nuget.org/download/symbols/",
        "is_public": True,
    },
    "citrix": {
        "type": "http",
        "id": "sentry:citrix",
        "name": "Citrix",
        "layout": {"type": "symstore"},
        "filters": {"filetypes": ["pe", "pdb"]},
        "url": "http://ctxsym.citrix.com/symbols/",
        "is_public": True,
    },
    "intel": {
        "type": "http",
        "id": "sentry:intel",
        "name": "Intel",
        "layout": {"type": "symstore"},
        "filters": {"filetypes": ["pe", "pdb"]},
        "url": "https://software.intel.com/sites/downloads/symbols/",
        "is_public": True,
    },
    "amd": {
        "type": "http",
        "id": "sentry:amd",
        "name": "AMD",
        "layout": {"type": "symstore"},
        "filters": {"filetypes": ["pe", "pdb"]},
        "url": "https://download.amd.com/dir/bin/",
        "is_public": True,
    },
    "nvidia": {
        "type": "http",
        "id": "sentry:nvidia",
        "name": "NVIDIA",
        "layout": {"type": "symstore"},
        "filters": {"filetypes": ["pe", "pdb"]},
        "url": "https://driver-symbols.nvidia.com/",
        "is_public": True,
    },
    "chromium": {
        "type": "http",
        "id": "sentry:chromium",
        "name": "Chromium",
        "layout": {"type": "symstore"},
        "filters": {"filetypes": ["pe", "pdb"]},
        "url": "https://chromium-browser-symsrv.commondatastorage.googleapis.com/",
        "is_public": True,
    },
    "unity": {
        "type": "http",
        "id": "sentry:unity",
        "name": "Unity",
        "layout": {"type": "symstore"},
        "filters": {"filetypes": ["pe", "pdb"]},
        "url": "http://symbolserver.unity3d.com/",
        "is_public": True,
    },
    "mozilla": {
        "type": "http",
        "id": "sentry:mozilla",
        "name": "Mozilla",
        "layout": {"type": "symstore"},
        "url": "https://symbols.mozilla.org/",
        "is_public": True,
    },
    "autodesk": {
        "type": "http",
        "id": "sentry:autodesk",
        "name": "Autodesk",
        "layout": {"type": "symstore"},
        "url": "http://symbols.autodesk.com/",
        "is_public": True,
    },
    "electron": {
        "type": "http",
        "id": "sentry:electron",
        "name": "Electron",
        "layout": {"type": "native"},
        "url": "https://symbols.electronjs.org/",
        "filters": {"filetypes": ["pdb", "breakpad", "sourcebundle"]},
        "is_public": True,
    },
    # === Various Linux distributions ===
    # The `https://debuginfod.elfutils.org/` symbol server is set up to federate
    # to a bunch of distro-specific servers, and they explicitly state that:
    # > If your distro offers a server, you may prefer to link to that one directly
    # In the future, we could add the following servers as well after validating:
    # - https://debuginfod.opensuse.org/
    # - https://debuginfod.debian.net/
    # - https://debuginfod.fedoraproject.org/
    # - https://debuginfod.archlinux.org/
    # - https://debuginfod.centos.org/
    # A couple more servers for less widespread distros are also listed, and there
    # might be even more that are not listed on that page.
    # NOTE: The `debuginfod` layout in symbolicator requires the `/buildid/` prefix
    # to be part of the `url`.
    "ubuntu": {
        "type": "http",
        "id": "sentry:ubuntu",
        "name": "Ubuntu",
        "layout": {"type": "debuginfod"},
        "url": "https://debuginfod.ubuntu.com/buildid/",
        "filters": {"filetypes": ["elf_code", "elf_debug"]},
        "is_public": True,
    },
}

# Relay
# List of PKs explicitly allowed by Sentry.  All relays here are always
# registered as internal relays.
# DEPRECATED !!! (18.May.2021) This entry has been deprecated in favour of
# ~/.sentry/conf.yml (relay.static_auth)
SENTRY_RELAY_WHITELIST_PK = [
    # NOTE (RaduW) This is the relay key for the relay instance used by devservices.
    # This should NOT be part of any production environment.
    # This key should match the key in /sentry/config/relay/credentials.json
    "SMSesqan65THCV6M4qs4kBzPai60LzuDn-xNsvYpuP8"
]

# When open registration is not permitted then only relays in the
# list of explicitly allowed relays can register.
SENTRY_RELAY_OPEN_REGISTRATION = True

# GeoIP
# Used for looking up IP addresses.
# For example /usr/local/share/GeoIP/GeoIPCity.mmdb
GEOIP_PATH_MMDB = None

# CDN
# If this is an absolute url like e.g.: https://js.sentry-cdn.com/
# the full url will look like this: https://js.sentry-cdn.com/<public_key>.min.js
# otherwise django reverse url lookup will be used.
JS_SDK_LOADER_CDN_URL = ""
# Version of the SDK - Used in header Surrogate-Key sdk/JS_SDK_LOADER_SDK_VERSION
JS_SDK_LOADER_SDK_VERSION = ""
# Version of the Dynamic Loader - Used in header Surrogate-Key sdk/JS_SDK_DYNAMIC_LOADER_SDK_VERSION
JS_SDK_DYNAMIC_LOADER_SDK_VERSION = ""
# This should be the url pointing to the JS SDK. It may contain up to two "%s".
# The first "%s" will be replaced with the SDK version, the second one is used
# to inject a bundle modifier in the JS SDK CDN loader. e.g:
# - 'https://browser.sentry-cdn.com/%s/bundle%s.min.js' will become
# 'https://browser.sentry-cdn.com/7.0.0/bundle.es5.min.js'
# - 'https://browser.sentry-cdn.com/%s/bundle.min.js' will become
# 'https://browser.sentry-cdn.com/7.0.0/bundle.min.js'
# - 'https://browser.sentry-cdn.com/6.19.7/bundle.min.js' will stay the same.
JS_SDK_LOADER_DEFAULT_SDK_URL = ""

# block domains which are generally used by spammers -- keep this configurable
# in case a self-hosted install wants to allow it
INVALID_EMAIL_ADDRESS_PATTERN = re.compile(r"\@qq\.com$", re.I)

# This is customizable for sentry.io, but generally should only be additive
# (currently the values not used anymore so this is more for documentation purposes)
SENTRY_USER_PERMISSIONS = ("broadcasts.admin", "users.admin", "options.admin")

# WARNING(iker): there are two different formats for KAFKA_CLUSTERS: the one we
# use below, and a legacy one still used in `getsentry`.
# Reading items from this default configuration directly might break deploys.
# To correctly read items from this dictionary and not worry about the format,
# see `sentry.utils.kafka_config.get_kafka_consumer_cluster_options`.
KAFKA_CLUSTERS = {
    "default": {
        "common": {"bootstrap.servers": "127.0.0.1:9092"},
        "producers": {
            "compression.type": "lz4",
            "message.max.bytes": 50000000,  # 50MB, default is 1MB
        },
        "consumers": {},
    }
}

# These constants define kafka topic names, as well as keys into `KAFKA_TOPICS`
# which contains cluster mappings for these topics. Follow these steps to
# override a kafka topic name:
#
#  1. Change the value of the `KAFKA_*` constant (e.g. KAFKA_EVENTS).
#  2. For changes in override files, such as `sentry.conf.py` or in getsentry's
#     `prod.py`, also override the entirety of `KAFKA_TOPICS` to ensure the keys
#     pick up the change.

KAFKA_EVENTS = "events"
KAFKA_TRANSACTIONS = "transactions"
KAFKA_OUTCOMES = "outcomes"
KAFKA_OUTCOMES_BILLING = "outcomes-billing"
KAFKA_EVENTS_SUBSCRIPTIONS_RESULTS = "events-subscription-results"
KAFKA_TRANSACTIONS_SUBSCRIPTIONS_RESULTS = "transactions-subscription-results"
KAFKA_GENERIC_METRICS_DISTRIBUTIONS_SUBSCRIPTIONS_RESULTS = (
    "generic-metrics-distributions-subscription-results"
)
KAFKA_GENERIC_METRICS_SETS_SUBSCRIPTIONS_RESULTS = "generic-metrics-sets-subscription-results"
KAFKA_SESSIONS_SUBSCRIPTIONS_RESULTS = "sessions-subscription-results"
KAFKA_METRICS_SUBSCRIPTIONS_RESULTS = "metrics-subscription-results"
KAFKA_INGEST_EVENTS = "ingest-events"
KAFKA_INGEST_ATTACHMENTS = "ingest-attachments"
KAFKA_INGEST_TRANSACTIONS = "ingest-transactions"
KAFKA_INGEST_METRICS = "ingest-metrics"
KAFKA_SNUBA_METRICS = "snuba-metrics"
KAFKA_PROFILES = "profiles"
KAFKA_INGEST_PERFORMANCE_METRICS = "ingest-performance-metrics"
KAFKA_SNUBA_GENERIC_METRICS = "snuba-generic-metrics"
KAFKA_INGEST_REPLAY_EVENTS = "ingest-replay-events"
KAFKA_INGEST_REPLAYS_RECORDINGS = "ingest-replay-recordings"
KAFKA_INGEST_OCCURRENCES = "ingest-occurrences"
KAFKA_REGION_TO_CONTROL = "region-to-control"
KAFKA_EVENTSTREAM_GENERIC = "generic-events"

# topic for testing multiple indexer backends in parallel
# in production. So far just testing backends for the perf data,
# not release helth
KAFKA_SNUBA_GENERICS_METRICS_CS = "snuba-metrics-generics-cloudspanner"

KAFKA_SUBSCRIPTION_RESULT_TOPICS = {
    "events": KAFKA_EVENTS_SUBSCRIPTIONS_RESULTS,
    "transactions": KAFKA_TRANSACTIONS_SUBSCRIPTIONS_RESULTS,
    "generic-metrics-sets": KAFKA_GENERIC_METRICS_SETS_SUBSCRIPTIONS_RESULTS,
    "generic-metrics-distributions": KAFKA_GENERIC_METRICS_DISTRIBUTIONS_SUBSCRIPTIONS_RESULTS,
    "sessions": KAFKA_SESSIONS_SUBSCRIPTIONS_RESULTS,
    "metrics": KAFKA_METRICS_SUBSCRIPTIONS_RESULTS,
}

# Cluster configuration for each Kafka topic by name.
KAFKA_TOPICS = {
    KAFKA_EVENTS: {"cluster": "default"},
    KAFKA_TRANSACTIONS: {"cluster": "default"},
    KAFKA_OUTCOMES: {"cluster": "default"},
    # When OUTCOMES_BILLING is None, it inherits from OUTCOMES and does not
    # create a separate producer. Check ``track_outcome`` for details.
    KAFKA_OUTCOMES_BILLING: None,
    KAFKA_EVENTS_SUBSCRIPTIONS_RESULTS: {"cluster": "default"},
    KAFKA_TRANSACTIONS_SUBSCRIPTIONS_RESULTS: {"cluster": "default"},
    KAFKA_GENERIC_METRICS_SETS_SUBSCRIPTIONS_RESULTS: {"cluster": "default"},
    KAFKA_GENERIC_METRICS_DISTRIBUTIONS_SUBSCRIPTIONS_RESULTS: {"cluster": "default"},
    KAFKA_SESSIONS_SUBSCRIPTIONS_RESULTS: {"cluster": "default"},
    KAFKA_METRICS_SUBSCRIPTIONS_RESULTS: {"cluster": "default"},
    # Topic for receiving simple events (error events without attachments) from Relay
    KAFKA_INGEST_EVENTS: {"cluster": "default"},
    # Topic for receiving 'complex' events (error events with attachments) from Relay
    KAFKA_INGEST_ATTACHMENTS: {"cluster": "default"},
    # Topic for receiving transaction events (APM events) from Relay
    KAFKA_INGEST_TRANSACTIONS: {"cluster": "default"},
    # Topic for receiving metrics from Relay
    KAFKA_INGEST_METRICS: {"cluster": "default"},
    # Topic for indexer translated metrics
    KAFKA_SNUBA_METRICS: {"cluster": "default"},
    # Topic for receiving profiles from Relay
    KAFKA_PROFILES: {"cluster": "default"},
    KAFKA_INGEST_PERFORMANCE_METRICS: {"cluster": "default"},
    KAFKA_SNUBA_GENERIC_METRICS: {"cluster": "default"},
    KAFKA_INGEST_REPLAY_EVENTS: {"cluster": "default"},
    KAFKA_INGEST_REPLAYS_RECORDINGS: {"cluster": "default"},
    KAFKA_INGEST_OCCURRENCES: {"cluster": "default"},
    # Metrics Testing Topics
    KAFKA_SNUBA_GENERICS_METRICS_CS: {"cluster": "default"},
    # Region to Control Silo messaging - eg UserIp and AuditLog
    KAFKA_REGION_TO_CONTROL: {"cluster": "default"},
    KAFKA_EVENTSTREAM_GENERIC: {"cluster": "default"},
}


# If True, consumers will create the topics if they don't exist
KAFKA_CONSUMER_AUTO_CREATE_TOPICS = True

# For Jira, only approved apps can use the access_email_addresses scope
# This scope allows Sentry to use the email endpoint (https://developer.atlassian.com/cloud/jira/platform/rest/v3/#api-rest-api-3-user-email-get)
# We use the email with Jira 2-way sync in order to match the user
JIRA_USE_EMAIL_SCOPE = False

"""
Fields are:
 - south_app_name: Which app to apply the conversion to
 - south_migration: The south migration to map to the new name. If None, then always
   apply
 - django_app_name: The new app name to apply the conversion to
 - django_migration: Which django migration to 'fake' as run.
 - south_migration_required: Whether the south migration is required to proceed.
 - south_migration_required_error: Error message explaining what is going wrong.
"""
SOUTH_MIGRATION_CONVERSIONS = (
    (
        "sentry",
        "0472_auto__add_field_sentryapp_author",
        "sentry",
        "0001_initial",
        True,
        "Please upgrade to Sentry 9.1.2 before upgrading to any later versions.",
    ),
    (
        "sentry",
        "0516_auto__del_grouptagvalue__del_unique_grouptagvalue_group_id_key_value__",
        "sentry",
        "0002_912_to_recent",
        False,
        "",
    ),
    (
        "sentry",
        "0518_auto__chg_field_sentryappwebhookerror_response_code",
        "sentry",
        "0003_auto_20191022_0122",
        False,
        "",
    ),
    ("sentry.nodestore", "0001_initial", "nodestore", "0001_initial", False, None),
    ("nodestore", "0001_initial", "nodestore", "0001_initial", False, None),
    (
        "social_auth",
        "0004_auto__del_unique_usersocialauth_provider_uid__add_unique_usersocialaut",
        "social_auth",
        "0001_initial",
        True,
        "Please upgrade to Sentry 9.1.2 before upgrading to any later versions.",
    ),
)

# Whether to use Django migrations to create the database, or just build it based off
# of models, similar to how syncdb used to work. The former is more correct, the latter
# is much faster.
MIGRATIONS_TEST_MIGRATE = os.environ.get("MIGRATIONS_TEST_MIGRATE", "0") == "1"
# Specifies the list of django apps to include in the lockfile. If Falsey then include
# all apps with migrations
MIGRATIONS_LOCKFILE_APP_WHITELIST = (
    "nodestore",
    "sentry",
    "social_auth",
    "sentry.replays",
)
# Where to write the lockfile to.
MIGRATIONS_LOCKFILE_PATH = os.path.join(PROJECT_ROOT, os.path.pardir, os.path.pardir)

# Log error and abort processing (without dropping event) when process_event is
# taking more than n seconds to process event
SYMBOLICATOR_PROCESS_EVENT_HARD_TIMEOUT = 600

# Log warning when process_event is taking more than n seconds to process event
SYMBOLICATOR_PROCESS_EVENT_WARN_TIMEOUT = 120

# Block symbolicate_event for this many seconds to wait for a initial response
# from symbolicator after the task submission.
SYMBOLICATOR_POLL_TIMEOUT = 5

# When retrying symbolication requests or querying for the result this set the
# max number of second to wait between subsequent attempts.
SYMBOLICATOR_MAX_RETRY_AFTER = 2

SENTRY_REQUEST_METRIC_ALLOWED_PATHS = (
    "sentry.web.api",
    "sentry.web.frontend",
    "sentry.api.endpoints",
    "sentry.data_export.endpoints",
    "sentry.discover.endpoints",
    "sentry.incidents.endpoints",
    "sentry.replays.endpoints",
)
SENTRY_MAIL_ADAPTER_BACKEND = "sentry.mail.adapter.MailAdapter"

# Project ID used by synthetic monitoring
# Synthetic monitoring recurringly send events, prepared with specific
# attributes, which can be identified through the whole processing pipeline and
# observed mainly for producing stable metrics.
SENTRY_SYNTHETIC_MONITORING_PROJECT_ID = None

# Similarity cluster to use
# Similarity-v1: uses hardcoded set of event properties for diffing
SENTRY_SIMILARITY_INDEX_REDIS_CLUSTER = "default"
# Similarity-v2: uses grouping components for diffing (None = fallback to setting for v1)
SENTRY_SIMILARITY2_INDEX_REDIS_CLUSTER = None

# The grouping strategy to use for driving similarity-v2. You can add multiple
# strategies here to index them all. This is useful for transitioning a
# similarity dataset to newer grouping configurations.
#
# The dictionary value represents the redis prefix to use.
#
# Check out `test_similarity_config_migration` to understand the procedure and risks.
SENTRY_SIMILARITY_GROUPING_CONFIGURATIONS_TO_INDEX = {
    "similarity:2020-07-23": "a",
}

# If this is turned on, then sentry will perform automatic grouping updates.
SENTRY_GROUPING_AUTO_UPDATE_ENABLED = False

# How long is the migration phase for grouping updates?
SENTRY_GROUPING_UPDATE_MIGRATION_PHASE = 30 * 24 * 3600  # 30 days

SENTRY_USE_UWSGI = True

# When copying attachments for to-be-reprocessed events into processing store,
# how large is an individual file chunk? Each chunk is stored as Redis key.
SENTRY_REPROCESSING_ATTACHMENT_CHUNK_SIZE = 2**20

# Which cluster is used to store auxiliary data for reprocessing. Note that
# this cluster is not used to store attachments etc, that still happens on
# rc-processing. This is just for buffering up event IDs and storing a counter
# for synchronization/progress report.
SENTRY_REPROCESSING_SYNC_REDIS_CLUSTER = "default"

# How long tombstones from reprocessing will live.
SENTRY_REPROCESSING_TOMBSTONES_TTL = 24 * 3600

# How long reprocessing counters are kept in Redis before they expire.
SENTRY_REPROCESSING_SYNC_TTL = 30 * 24 * 3600  # 30 days

# How many events to query for at once while paginating through an entire
# issue. Note that this needs to be kept in sync with the time-limits on
# `sentry.tasks.reprocessing2.reprocess_group`. That task is responsible for
# copying attachments from filestore into redis and can easily take a couple of
# seconds per event. Better play it safe!
SENTRY_REPROCESSING_PAGE_SIZE = 10

# How many event IDs to buffer up in Redis before sending them to Snuba. This
# is about "remaining events" exclusively.
SENTRY_REPROCESSING_REMAINING_EVENTS_BUF_SIZE = 500

# Which backend to use for RealtimeMetricsStore.
#
# Currently, only redis is supported.
SENTRY_REALTIME_METRICS_BACKEND = (
    "sentry.processing.realtime_metrics.dummy.DummyRealtimeMetricsStore"
)
SENTRY_REALTIME_METRICS_OPTIONS = {
    # The redis cluster used for the realtime store redis backend.
    "cluster": "default",
    # Length of the sliding symbolicate_event budgeting window, in seconds.
    #
    # The LPQ selection is computed based on the `SENTRY_LPQ_OPTIONS["project_budget"]`
    # defined below.
    "budget_time_window": 2 * 60,
    # The bucket size of the project budget metric.
    #
    # The size (in seconds) of the buckets that events are sorted into.
    "budget_bucket_size": 10,
    # Number of seconds to wait after a project is made eligible or ineligible for the LPQ
    # before its eligibility can be changed again.
    #
    # This backoff is only applied to automatic changes to project eligibility, and has zero effect
    # on any manually-triggered changes to a project's presence in the LPQ.
    "backoff_timer": 5 * 60,
}

# Tunable knobs for automatic LPQ eligibility.
#
# LPQ eligibility is based on the average spent budget in a sliding time window
# defined in `SENTRY_REALTIME_METRICS_OPTIONS["budget_time_window"]` above.
#
# The `project_budget` option is defined as the average per-second
# "symbolication time budget" a project can spend.
# See `RealtimeMetricsStore.record_project_duration` for an explanation of how
# this works.
# The "regular interval" at which symbolication time is submitted is defined by
# a combination of `SYMBOLICATOR_POLL_TIMEOUT` and `SYMBOLICATOR_MAX_RETRY_AFTER`.
#
# This value is already adjusted according to the
# `symbolicate-event.low-priority.metrics.submission-rate` option.
SENTRY_LPQ_OPTIONS = {
    # This is the per-project budget in per-second "symbolication time budget".
    #
    # This has been arbitrarily chosen as `5.0` for now, which means an average of:
    # -  1x 5-second event per second, or
    # -  5x 1-second events per second, or
    # - 10x 0.5-second events per second
    #
    # Cost increases quadratically with symbolication time.
    "project_budget": 5.0
}

# XXX(meredith): Temporary metrics indexer
SENTRY_METRICS_INDEXER_REDIS_CLUSTER = "default"

# Timeout for the project counter statement execution.
# In case of contention on the project counter, prevent workers saturation with
# save_event tasks from single project.
# Value is in milliseconds. Set to `None` to disable.
SENTRY_PROJECT_COUNTER_STATEMENT_TIMEOUT = 1000

# Implemented in getsentry to run additional devserver workers.
SENTRY_EXTRA_WORKERS = None

SAMPLED_DEFAULT_RATE = 1.0

# A set of extra URLs to sample
ADDITIONAL_SAMPLED_URLS = {}

# A set of extra tasks to sample
ADDITIONAL_SAMPLED_TASKS = {}

# This controls whether Sentry is run in a demo mode.
# Enabling this will allow users to create accounts without an email or password.
DEMO_MODE = False

# all demo orgs are owned by the user with this email
DEMO_ORG_OWNER_EMAIL = None

# parameters that determine how demo events are generated
DEMO_DATA_GEN_PARAMS = {}

# parameters for an org when quickly generating them synchronously
DEMO_DATA_QUICK_GEN_PARAMS = {}

# adds an extra JS to HTML template
INJECTED_SCRIPT_ASSETS = []

# Whether badly behaving projects will be automatically
# sent to the low priority queue
SENTRY_ENABLE_AUTO_LOW_PRIORITY_QUEUE = False

# Zero Downtime Migrations settings as defined at
# https://github.com/tbicr/django-pg-zero-downtime-migrations#settings
ZERO_DOWNTIME_MIGRATIONS_RAISE_FOR_UNSAFE = True
ZERO_DOWNTIME_MIGRATIONS_LOCK_TIMEOUT = None
ZERO_DOWNTIME_MIGRATIONS_STATEMENT_TIMEOUT = None
# Note: The docs have this backwards. We set this to False here so that we always add check
# constraints instead of setting the column to not null.
ZERO_DOWNTIME_MIGRATIONS_USE_NOT_NULL = False

ANOMALY_DETECTION_URL = "127.0.0.1:9091"
ANOMALY_DETECTION_TIMEOUT = 30

# This is the URL to the profiling service
SENTRY_PROFILING_SERVICE_URL = "http://localhost:8085"

SENTRY_REPLAYS_SERVICE_URL = "http://localhost:8090"


SENTRY_ISSUE_ALERT_HISTORY = "sentry.rules.history.backends.postgres.PostgresRuleHistoryBackend"
SENTRY_ISSUE_ALERT_HISTORY_OPTIONS = {}

# This is useful for testing SSO expiry flows
SENTRY_SSO_EXPIRY_SECONDS = os.environ.get("SENTRY_SSO_EXPIRY_SECONDS", None)

# Set to an iterable of strings matching services so only logs from those services show up
# eg. DEVSERVER_LOGS_ALLOWLIST = {"server", "webpack", "worker"}
DEVSERVER_LOGS_ALLOWLIST = None

LOG_API_ACCESS = not IS_DEV or os.environ.get("SENTRY_LOG_API_ACCESS")

VALIDATE_SUPERUSER_ACCESS_CATEGORY_AND_REASON = True
DISABLE_SU_FORM_U2F_CHECK_FOR_LOCAL = False

# determines if we enable analytics or not
ENABLE_ANALYTICS = False

MAX_ISSUE_ALERTS_PER_PROJECT = 100
MAX_QUERY_SUBSCRIPTIONS_PER_ORG = 1000

MAX_REDIS_SNOWFLAKE_RETRY_COUNTER = 5

SNOWFLAKE_VERSION_ID = 1
SENTRY_SNOWFLAKE_EPOCH_START = datetime(2022, 8, 8, 0, 0).timestamp()
SENTRY_USE_SNOWFLAKE = False

SENTRY_DEFAULT_LOCKS_BACKEND_OPTIONS = {
    "path": "sentry.utils.locking.backends.redis.RedisLockBackend",
    "options": {"cluster": "default"},
}

SENTRY_POST_PROCESS_LOCKS_BACKEND_OPTIONS = {
    "path": "sentry.utils.locking.backends.redis.RedisLockBackend",
    "options": {"cluster": "default"},
}

# maximum number of projects allowed to query snuba with for the organization_vitals_overview endpoint
ORGANIZATION_VITALS_OVERVIEW_PROJECT_LIMIT = 300


# Default string indexer cache options
SENTRY_STRING_INDEXER_CACHE_OPTIONS = {
    "cache_name": "default",
}
SENTRY_POSTGRES_INDEXER_RETRY_COUNT = 2

SENTRY_FUNCTIONS_PROJECT_NAME = None

SENTRY_FUNCTIONS_REGION = "us-central1"

# Settings related to SiloMode
SILO_MODE = os.environ.get("SENTRY_SILO_MODE", None)
FAIL_ON_UNAVAILABLE_API_CALL = False

DISALLOWED_CUSTOMER_DOMAINS = []

SENTRY_PERFORMANCE_ISSUES_RATE_LIMITER_OPTIONS = {}
SENTRY_PERFORMANCE_ISSUES_REDUCE_NOISE = False

SENTRY_ISSUE_PLATFORM_RATE_LIMITER_OPTIONS = {}

SENTRY_REGION = os.environ.get("SENTRY_REGION", None)
SENTRY_REGION_CONFIG: Iterable[Region] = ()

# How long we should wait for a gateway proxy request to return before giving up
GATEWAY_PROXY_TIMEOUT = None

SENTRY_SLICING_LOGICAL_PARTITION_COUNT = 256
# This maps a Sliceable for slicing by name and (lower logical partition, upper physical partition)
# to a given slice. A slice is a set of physical resources in Sentry and Snuba.
#
# For each Sliceable, the range [0, SENTRY_SLICING_LOGICAL_PARTITION_COUNT) must be mapped
# to a slice ID
SENTRY_SLICING_CONFIG: Mapping[str, Mapping[Tuple[int, int], int]] = {}

# Show banners on the login page that are defined in layout.html
SHOW_LOGIN_BANNER = False

# Mapping of (logical topic names, slice id) to physical topic names
# and kafka broker names. The kafka broker names are used to construct
# the broker config from KAFKA_CLUSTERS. This is used for slicing only.
# Example:
# SLICED_KAFKA_TOPICS = {
#   ("KAFKA_SNUBA_GENERIC_METRICS", 0): {
#       "topic": "generic_metrics_0",
#       "cluster": "cluster_1",
#   },
#   ("KAFKA_SNUBA_GENERIC_METRICS", 1): {
#       "topic": "generic_metrics_1",
#       "cluster": "cluster_2",
# }
# And then in KAFKA_CLUSTERS:
# KAFKA_CLUSTERS = {
#   "cluster_1": {
#       "bootstrap.servers": "kafka1:9092",
#   },
#   "cluster_2": {
#       "bootstrap.servers": "kafka2:9092",
#   },
# }
SLICED_KAFKA_TOPICS: Mapping[Tuple[str, int], Mapping[str, Any]] = {}

# Used by silo tests -- when requests pass through decorated endpoints, switch the server silo mode to match that
# decorator.
SINGLE_SERVER_SILO_MODE = False

# Set the URL for signup page that we redirect to for the setup wizard if signup=1 is in the query params
SENTRY_SIGNUP_URL = None<|MERGE_RESOLUTION|>--- conflicted
+++ resolved
@@ -700,14 +700,11 @@
         "transactions.name_clusterer", routing_key="transactions.name_clusterer"
     ),  # TODO: add workers
     Queue("hybrid_cloud.control_repair", routing_key="hybrid_cloud.control_repair"),
-<<<<<<< HEAD
-    Queue("auto_enable_codecov", routing_key="auto_enable_codecov"),
-=======
     Queue(
         "dynamicsampling",
         routing_key="dynamicsampling",
     ),
->>>>>>> 1f4d5f97
+    Queue("auto_enable_codecov", routing_key="auto_enable_codecov"),
 ]
 
 for queue in CELERY_QUEUES:
